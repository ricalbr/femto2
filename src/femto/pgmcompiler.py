from __future__ import annotations

import collections
import contextlib
import copy
import itertools
import math
import pathlib
import re
from types import TracebackType
from typing import Any
from typing import Callable
from typing import Deque
from typing import Generator
from typing import TypeVar

import attrs
import dill
import numpy as np
import numpy.typing as npt
from femto import logger
from femto.helpers import flatten
from femto.helpers import listcast
from femto.helpers import pad
from femto.helpers import remove_repeated_coordinates
from scipy import interpolate

# Create a generic variable that can be 'PGMCompiler', or any subclass.
GC = TypeVar('GC', bound='PGMCompiler')
nparray = npt.NDArray[np.float32]


@attrs.define
class Laser:
    """Class representing a Laser.

    The class contains all the info (``name``, ``lab``) and configuration (``axis``, ``pin``, ``mode``) of the given
    laser for G-Code files.
    """

    name: str  #: name of the laser source
    lab: str  #: name of the fabrication line
    axis: str  #: Axis of the PSO card
    pin: int | None  #: Pin of the PSO card
    mode: int | None  #: Mode od the PSO card


@attrs.define(kw_only=True, repr=False, init=False)
class PGMCompiler:
    """Class representing a PGMCompiler.

    The class contains all the parameters and all the method for translating a series of 3D points to G-Code files.
    """

    filename: str  #: Filename of the .pgm file.
    n_glass: float = 1.50  #: Glass refractive index.
    n_environment: float = 1.33  #: Environment refrative index.
    export_dir: str = ''  #: Name of the directory onto which .pgm files will be exported. Default is current directory.
    laser: str = 'PHAROS'  #: Name of the laser source.
    shift_origin: tuple[float, float] = (0.0, 0.0)  #: Shift the cooordinates of the origin to this new point. `[mm]`.
    samplesize: tuple[float, float] = (100, 50)  #: `(x, y)`-size of the substrate `[mm]`.
    rotation_angle: float = 0.0  #: Apply a rotation matrix of this angle to all the points `[deg]`.
    aerotech_angle: float = 0.0  #: Apply part rotation (G84) with this angle as parameter `[deg]`.
    long_pause: float = 0.5  #: Long pause value `[s]`.
    short_pause: float = 0.05  #: Short pause value `[s]`.
    speed_pos: float = 5.0  #: Positioning speed `[mm/s]`.
    output_digits: int = 6  #: Number of output digits for formatting G-Code instructions.
    home: bool = False  #: Flag, if True the fabrication will finish in `(0,0,0)`.
    warp_flag: bool = False  #: Flag, toggle the warp compensation.
    flip_x: bool = False  #: Flag, if True the x-coordinates will be flipped.
    flip_y: bool = False  #: Flag, if True the y-coordinates will be flipped.
    minimal_gcode: bool = False  #: Flag, if True redundant movements are suppressed.
    verbose: bool = True  #: Flag, if True output informations during G-Code compilation.

    # Basic parameters
    CWD: pathlib.Path = attrs.field(default=pathlib.Path.cwd())
    # Load warp function
    fwarp: Callable[[nparray], nparray] = attrs.field(
        default=attrs.Factory(lambda self: self.warp_management(self.warp_flag), takes_self=True)
    )

    _total_dwell_time: float = attrs.field(alias='_total_dwell_time', default=0.0)
    _shutter_on: bool = attrs.field(alias='_shutter_on', default=False)
    _mode_abs: bool = attrs.field(alias='_mode_abs', default=True)
    _lasers: dict[str, Laser] = attrs.field(factory=dict)
    _instructions: Deque[str] = attrs.field(factory=collections.deque)
    _loaded_files: list[str] = attrs.field(factory=list)
    _dvars: list[str] = attrs.field(factory=list)

    def __init__(self, **kwargs: Any):
        filtered: dict[str, Any] = {att.name: kwargs[att.name] for att in self.__attrs_attrs__ if att.name in kwargs}
        self.__attrs_init__(**filtered)

    def __attrs_post_init__(self) -> None:
<<<<<<< HEAD
=======

        if not self.filename:
            logger.error('Filename is invalid.')
            raise ValueError("Filename is invalid, set a proper 'filename' attribute.")

>>>>>>> 6e3b3057
        self._lasers = {
            'ant': Laser(name='ANT', lab='DIAMOND', axis='Z', pin=0, mode=1),
            'uwe': Laser(name='UWE', lab='FIRE', axis='X', pin=None, mode=None),
            'carbide': Laser(name='CARBIDE', lab='FIRE', axis='X', pin=2, mode=0),
            'pharos': Laser(name='PHAROS', lab='CAPABLE', axis='X', pin=3, mode=0),
        }

        # File initialization
        self._instructions: Deque[str] = collections.deque()
        self._loaded_files: list[str] = []
        self._dvars: list[str] = []

        # Load warp function
        self.fwarp: Callable[[npt.NDArray[np.float32]], npt.NDArray[np.float32]] = self.warp_management(self.warp_flag)

        # Set rotation angle in radians for matrix rotations
        if self.rotation_angle:
            self.rotation_angle = math.radians(self.rotation_angle % 360)
            logger.debug(f'Rotation angle is set to {self.rotation_angle}.')
        else:
            self.rotation_angle = float(0.0)

        # Set AeroTech angle between 0 and 359 for G84 command
        if self.aerotech_angle:
            self.aerotech_angle = self.aerotech_angle % 360
            logger.debug(f'Axis rotation (G84) angle is set to {self.aerotech_angle}.')
        else:
            self.aerotech_angle = float(0.0)

    @classmethod
    def from_dict(cls: type[PGMCompiler], param: dict[str, Any], **kwargs: Any | None) -> PGMCompiler:
        """Create an instance of the class from a dictionary.

        It takes a class and a dictionary, and returns an instance of the class with the dictionary's keys as the
        instance's attributes.

        Parameters
        ----------
        param: dict()
            Dictionary mapping values to class attributes.
        kwargs: optional
            Series of keyword arguments that will be used to update the param file before the instantiation of the
            class.

        Returns
        -------
        Instance of class.
        """

        # Update parameters with kwargs
        p = copy.deepcopy(param)
        if kwargs:
            p.update(kwargs)

        logger.debug(f'Create {cls.__name__} object from dictionary.')
        return cls(**p)

    def __repr__(self) -> str:
        return f'{self.__class__.__name__}@{id(self) & 0xFFFFFF:x}'

    def __enter__(self) -> PGMCompiler:
        """Context manager entry.

        The context manager takes care to automatically add the proper header file (from the `self.laser` attribute,
        add the G84 activation instruction (if needed) and printing some warning info for rotations.

        It can be use like:

        >>>with femto.PGMCompiler(filename, ind_rif) as gc:
        >>>     <code block>

        Returns
        -------
        The object itself.
        """

        self.header()
        self.dwell(1.0)
        self.instruction('\n')

        if self.rotation_angle:
            msg = f'Rotation angle is {math.degrees(self.rotation_angle):.3f} deg.'
            if self.verbose:
                logger.warning(msg)
            else:
                logger.debug(msg)
        if self.aerotech_angle:
            msg = f'Part rotation angle (G84) is {self.aerotech_angle:.3f} deg.'
            if self.verbose:
                logger.warning(msg)
            else:
                logger.debug(msg)
            self._enter_axis_rotation(angle=self.aerotech_angle)
        return self

    def __exit__(
        self,
        exc_type: type[BaseException] | None,
        exc_value: BaseException | None,
        traceback: TracebackType | None,
    ) -> None:
        """Context manager exit.

        Returns
        -------
        None.
        """

        if self.aerotech_angle:
            self._exit_axis_rotation()
            self._instructions.append('\n')
        if self.home:
            self.go_init()
        self.close()
        logger.debug('Close PGM file.')

    @property
    def total_dwell_time(self) -> float:
        """Total DWEL time

        Returns
        -------
        float
            The total waiting time due to pauses (G4, or DWELL commands).
        """
        return self._total_dwell_time

    @property
    def xsample(self) -> float:
        """`x`-dimension of the sample

        Returns
        -------
        float
            The absolute value of the `x` element of the samplesize array.
        """
        xsample = float(abs(self.samplesize[0]))
        logger.debug(f'Return xsample = {xsample}')
        return xsample

    @property
    def ysample(self) -> float:
        """`y`-dimension of the sample

        Returns
        -------
        float
            The absolute value of the `y` element of the samplesize array.
        """
        ysample = float(abs(self.samplesize[1]))
        logger.debug(f'Return ysample = {ysample}')
        return ysample

    @property
    def neff(self) -> float:
        """Effective refractive index.

        Returns
        -------
        float
            Effective refractive index of the waveguide.
        """
        logger.debug(f'Effective refractive index is {self.n_glass / self.n_environment}')
        return self.n_glass / self.n_environment

    @property
    def pso_axis(self) -> str:
        """PSO command axis.

        If the laser is ANT, return Z, otherwise return X.

        Returns
        -------
        str
            Lable for the PSO commands.
        """
        try:
            ax = self._lasers[self.laser.lower()].axis
            logger.debug(f'Return the PSO axis {ax}.')
            return ax
        except (KeyError, AttributeError):
            logger.error(f'Laser can only be ANT, CARBIDE, PHAROS or UWE. Given {self.laser}.')
            raise ValueError(f'Laser can only be ANT, CARBIDE, PHAROS or UWE. Given {self.laser}.')

    @property
    def tshutter(self) -> float:
        """Shuttering delay.

        Function that gives the shuttering delay time given the fabrication laboratory.

        Returns
        -------
        float
            Delay time [s].
        """
        if self.laser.lower() not in ['ant', 'carbide', 'pharos', 'uwe']:
            logger.error(f'Laser can be only ANT, CARBIDE, PHAROS or UWE. Given {self.laser}.')
            raise ValueError(f'Laser can be only ANT, CARBIDE, PHAROS or UWE. Given {self.laser}.')
        if self.laser.lower() == 'uwe':
            # mechanical shutter
            logger.debug('Shuttering time for mechanical shutter: 0.005.')
            return 0.005
        else:
            # pockels cell
            logger.debug('Shuttering time for pockels cell: 0.000.')
            return 0.000

    @property
    def dwell_time(self) -> float:
        """Total DWELL time.

        Returns
        -------
        float
            Total pausing times in the G-code script.
        """
        logger.debug(f'Return total dwell time {self._total_dwell_time}.')
        return self._total_dwell_time

    def header(self) -> None:
        """Add header instructions.

        It reads the header file for the laser cutter and adds it to the instructions list.
        The user can specify the fabrication line to work in ``ANT``, ``CARBIDE``, ``PHAROS`` or ``UWE`` laser when
        the G-Code Compiler obj is instantiated.

        Returns
        -------
        None.
        """

        try:
            par = attrs.asdict(self._lasers[self.laser.lower()])
            logger.debug(f'Load header for laser {self.laser.lower()}.')
        except (KeyError, AttributeError):
            logger.error(f'Laser can only be ANT, CARBIDE, PHAROS or UWE. Given {self.laser}.')
            raise ValueError(f'Laser can only be ANT, CARBIDE, PHAROS or UWE. Given {self.laser}.')

        with open(pathlib.Path(__file__).parent / 'utils' / 'header.txt') as f:
            for line in f:
                self._instructions.append(line.format(**par))
        if self.laser.lower() == 'uwe':
            for idx, instr in enumerate(self._instructions):
                if instr.startswith('PSOOUTPUT'):
                    # TODO: test questa cosa!!
                    del self._instructions[idx]
                    break
        self.instruction('\n')

    def dvar(self, variables: list[str]) -> None:
        """Add declared variable instructions.

        Adds the declaration of variables in a G-Code file.

        Parameters
        ----------
        variables : list(str)
            List of G-Code variables.

        Returns
        -------
        None.
        """
        variables = listcast(flatten(variables))
        args = ' '.join(['${}'] * len(variables)).format(*variables)
        logger.debug(f'Add variables {variables}.')
        self._instructions.appendleft(f'DVAR {args}\n\n')

        # keep track of all variables
        self._dvars.extend([var.lower() for var in variables])

    def mode(self, mode: str = 'abs') -> None:
        """Movements mode.

        The function appends the mode string to the list of instructions. If the string is not 'abs' or 'inc',
        it will raise a ValueError.

        Parameters
        ----------
        mode: str, optional
            Operation mode of the movements commands. It can be ABSOLUTE (G90) or INCREMENTAL (G91). The default
            value is ABSOLUTE.

        Returns
        -------
        None.
        """
        if mode is None or mode.lower() not in ['abs', 'inc']:
            logger.error(f'Mode should be either ABSOLUTE (ABS) or INCREMENTAL (INC). {mode} was given.')
            raise ValueError(f'Mode should be either ABSOLUTE (ABS) or INCREMENTAL (INC). {mode} was given.')

        if mode.lower() == 'abs':
            self._instructions.append('G90 ; ABSOLUTE\n')
            self._mode_abs = True
            logger.debug('Switch to ABSOLUTE mode.')
        else:
            self._instructions.append('G91 ; INCREMENTAL\n')
            self._mode_abs = False
            logger.debug('Switch to INCREMENTAL mode.')

    def comment(self, comstring: str) -> None:
        """Add a comment.

        Adds a comment to a G-Code file.

        Parameters
        ----------
        comstring : str
            Comment string.

        Returns
        -------
        None.
        """

        if comstring:
            self._instructions.append(f'\n; {comstring}\n')
        else:
            self._instructions.append('\n')
        logger.debug('Add a comment.')

    def shutter(self, state: str) -> None:
        """Open and close shutter.

        Adds the instruction to open (or close) the shutter to a G-Code file.
        The user specifies the state and the function compare it to the current state of the shutter (which is
        tracked internally during the compilation of the .pgm file).

        Parameters
        ----------
        state: str
            State of the shutter (`ON` or `OFF`).

        Returns
        -------
        None.
        """

        if state is None or state.lower() not in ['on', 'off']:
            logger.error(f'Shutter state should be ON or OFF. Given {state}.')
            raise ValueError(f'Shutter state should be ON or OFF. Given {state}.')

        if state.lower() == 'on' and self._shutter_on is False:
            self._shutter_on = True
            self._instructions.append(f'PSOCONTROL {self.pso_axis} ON\n')
            logger.debug('Open the shutter.')
        elif state.lower() == 'off' and self._shutter_on is True:
            self._shutter_on = False
            self._instructions.append(f'PSOCONTROL {self.pso_axis} OFF\n')
            logger.debug('Close the shutter.')
        else:
            pass

    def dwell(self, pause: float) -> None:
        """Add pause.

        Parameters
        ----------
        pause : float
            Pause duration [s].

        Returns
        -------
        None.
        """

        if pause is None or pause == float(0.0):
            return None
        self._instructions.append(f'G4 P{np.fabs(pause)} ; DWELL\n')
        logger.debug(f'Add pause {np.fabs(pause)}')
        self._total_dwell_time += np.fabs(pause)

    def set_home(self, home_pos: list[float]) -> None:
        """Set coordinates of present position.

        The user can set the current Aerotech postition to a particular set of coordinates, given as an input list.
        A variable can be excluded if set to ``None``. The function can be used to set a user-defined home position.

        Parameters
        ----------
        home_pos: list(float)
            List of coordinates `(x, y, z)` of the new value for the current point [mm].

        Returns
        -------
        None.
        """

        if np.size(home_pos) != 3:
            logger.error(f'Given final position is not valid. 3 values required, given {np.size(home_pos)}.')
            raise ValueError(f'Given final position is not valid. 3 values required, given {np.size(home_pos)}.')

        if all(coord is None for coord in home_pos):
            logger.error('Given home position is (None, None, None). Give a valid home position.')
            raise ValueError('Given home position is (None, None, None). Give a valid home position.')

        args = self._format_args(*home_pos)
        self._instructions.append(f'G92 {args}\n')
        logger.debug(f'Soft-reset of coordinates (G92) to {args}.')

    def move_to(self, position: list[float | None], speed_pos: float | None = None) -> None:
        """Move to target.

        Utility function to move to a given position with the shutter ``OFF``.
        The user can specify the target position and the positioning speed.

        Parameters
        ----------
        position: list(float, optional)
            List of target coordinates `(x, y, z)` [mm].
        speed_pos: float, optional
            Translation speed. The default value is ``self.speed_pos``.

        Returns
        -------
        None.
        """
        if len(position) != 3:
            logger.error('Given final position is not valid.')
            raise ValueError(f'Given final position is not valid. 3 values required, given {len(position)}.')

        speed_pos = self.speed_pos if speed_pos is None else speed_pos

        # close the shutter before the movements
        if self._shutter_on is True:
            self.shutter('OFF')

        xp, yp, zp = position
        args = self._format_args(xp, yp, zp, speed_pos)
        if all(coord is None for coord in position):
            self._instructions.append(f'{args}\n')
        else:
            self._instructions.append(f'G1 {args}\n')
            logger.debug(f'Move to {args}')
        self.dwell(self.long_pause)
        self.instruction('\n')

    def go_origin(self) -> None:
        """Return to origin.

        Utility function, returns to the origin `(0,0,0)` with shutter ``OFF``.

        Returns
        -------
        None.
        """
        self.comment('HOMING')
        self.move_to([0.0, 0.0, 0.0])

    def go_init(self) -> None:
        """Return to initial point.

        Utility function to return to the initial point of fabrication `(-2,0,0)` with shutter ``OFF``.

        Returns
        -------
        None.
        """
        self.move_to([-2, 0, 0])

    @contextlib.contextmanager
    def axis_rotation(self, angle: float | None = None) -> Generator[PGMCompiler, None, None]:
        """Aerotech axis rotation (G84).

        Context manager for the G84 command. The user can specify the angle (in degree) of the axis rotation.

        Parameters
        ----------
        angle : float
            Value [deg] of the rotation angle.

        Yields
        ------
        Current PGMCompiler instance.
        """
        self._enter_axis_rotation(angle=angle)
        try:
            yield self
        finally:
            self._exit_axis_rotation()

    @contextlib.contextmanager
    def for_loop(self, var: str, num: int) -> Generator[PGMCompiler, None, None]:
        """Foor loop instruction.

        Context manager that manages a ``FOR`` loops in a G-Code file.

        Parameters
        ----------
        var: str
            Iterating variable.
        num: int
            Number of iterations.

        Yields
        ------
        Current PGMCompiler instance.
        """
        if num <= 0:
            logger.error("Number of iterations is 0. Set 'scan'>= 1.")
            raise ValueError("Number of iterations is 0. Set 'scan'>= 1.")

        if var.lower() not in self._dvars:
            logger.error(f'Given variable has not beed declared. Use dvar() method to declare ${var} variable.')
            raise ValueError(f'Given variable has not beed declared. Use dvar() method to declare ${var} variable.')

        self._instructions.append(f'FOR ${var} = 0 TO {int(num) - 1}\n')
        logger.debug(f'Init FOR loop with {num} iterations.')
        _temp_dt = self._total_dwell_time
        try:
            yield self
        finally:
            self._instructions.append(f'NEXT ${var}\n\n')
            logger.debug('End FOR loop.')

            # pauses should be multiplied by number of cycles as well
            self._total_dwell_time += int(num - 1) * (self._total_dwell_time - _temp_dt)

    @contextlib.contextmanager
    def repeat(self, num: int) -> Generator[PGMCompiler, None, None]:
        """Repeat loop instruction.

        Context manager that manages a ``REPEAT`` loops in a G-Code file.

        Parameters
        ----------
        num : int
            Number of iterations.

        Yields
        ------
        Current PGMCompiler instance.
        """
        if num <= 0:
            logger.error("Number of iterations is 0. Set 'scan'>= 1.")
            raise ValueError("Number of iterations is 0. Set 'scan'>= 1.")

        self._instructions.append(f'REPEAT {int(num)}\n')
        logger.debug(f'Init REPEAT loop with {num} iterations.')
        _temp_dt = self._total_dwell_time
        try:
            yield self
        finally:
            self._instructions.append('ENDREPEAT\n\n')
            logger.debug('End REPEAT loop.')

            # pauses should be multiplied by number of cycles as well
            self._total_dwell_time += int(num - 1) * (self._total_dwell_time - _temp_dt)

    def tic(self) -> None:
        """Start time measure.

        Print the current time (hh:mm:ss) in message panel. The function is intended to be used *before* the execution
        of an operation or script to measure its time performances.

        Returns
        -------
        None.
        """
        self._instructions.append('MSGDISPLAY 1, "START #TS"\n\n')
        logger.debug('Add starting time string.')

    def toc(self) -> None:
        """Stop time measure.

        Print the current time (hh:mm:ss) in message panel. The function is intended to be used *after* the execution
        of an operation or script to measure its time performances.

        Returns
        -------
        None.
        """
        self._instructions.append('MSGDISPLAY 1, "END   #TS"\n')
        self._instructions.append('MSGDISPLAY 1, "---------------------"\n')
        self._instructions.append('MSGDISPLAY 1, " "\n\n')
        logger.debug('Add ending time string.')

    def instruction(self, instr: str) -> None:
        """Add G-Code instruction.

        Adds a G-Code instruction passed as parameter to the PGM file.

        Parameters
        ----------
        instr : str
            G-Code instruction to add.

        Returns
        -------
        None.
        """
        if instr.endswith('\n'):
            self._instructions.append(instr)
        else:
            self._instructions.append(instr + '\n')
        logger.debug(f'Add instruction: {instr.strip()}')

    def load_program(self, filename: str, task_id: int = 2) -> None:
        """Load G-code script.

        Adds the instruction to `LOAD` an external G-Code script in the driver memory. The function is used for
        `FARCALL` programs.

        Parameters
        ----------
        filename : str
            Filename of the G-code script.
        task_id : int, optional
            Task ID number onto which the program will be loaded (and executed). The default value is 2.

        Returns
        -------
        None.
        """
        file = self._get_filepath(filename=filename, extension='pgm')
        self._instructions.append(f'PROGRAM {abs(int(task_id))} LOAD "{file}"\n')
        logger.debug(f'Load file {file}.')
        self._loaded_files.append(file.stem)

    def remove_program(self, filename: str, task_id: int = 2) -> None:
        """Remove program from memory buffer.

        Adds the instruction to `REMOVE` a program from memory buffer in a G-Code file.

        Parameters
        ----------
        filename : str
            Filename of the G-code script.
        task_id : int, optional
            Task ID number onto which the program will be loaded (and executed). The default value is 2.

        Returns
        -------
        None.
        """
        file = self._get_filepath(filename=filename, extension='pgm')
        if file.stem not in self._loaded_files:
            logger.error(f'The program {file} is not loaded.')
            raise FileNotFoundError(
                f"The program {file} is not loaded. Load the file with 'load_program' before removing it."
            )
        self.programstop(task_id)
        self._instructions.append(f'REMOVEPROGRAM "{file.name}"\n')
        logger.debug(f'Remove file {file}.')
        self._loaded_files.remove(file.stem)

    def programstop(self, task_id: int = 2) -> None:
        """Program stop.

        Add the instruction to stop the execution of an external G-Code script and empty the Task in which the
        program was running.

        Parameters
        ----------
        task_id : int, optional
            Task ID number onto which the program will be loaded (and executed). The default value is 2.

        Returns
        -------
        None.
        """
        self._instructions.append(f'PROGRAM {int(task_id)} STOP\n')
        self._instructions.append(f'WAIT (TASKSTATUS({int(task_id)}, DATAITEM_TaskState) == TASKSTATE_Idle) -1\n')

    def farcall(self, filename: str) -> None:
        """FARCALL instruction.

        Adds the instruction to call and execute an external G-Code script in the current G-Code file.

        Parameters
        ----------
        filename : str
            Filename of the G-code script.

        Returns
        -------
        None.
        """
        file = self._get_filepath(filename=filename, extension='.pgm')
        if file.stem not in self._loaded_files:
            logger.error(f"The program {file} is not loaded. Load the file with 'load_program' before the call.")
            raise FileNotFoundError(
                f"The program {file} is not loaded. Load the file with 'load_program' before the call."
            )
        self.dwell(self.short_pause)
        self._instructions.append(f'FARCALL "{file}"\n')
        logger.debug(f'Call file {file}.')

    def bufferedcall(self, filename: str, task_id: int = 2) -> None:
        """BUFFEREDCALL instruction.

        Adds the instruction to run an external G-Code script in queue mode.

        Parameters
        ----------
        filename : str
            Filename of the G-code script.
        task_id : int, optional
            Task ID number onto which the program will be loaded (and executed). The default value is 2.

        Returns
        -------
        None.
        """
        file = self._get_filepath(filename=filename, extension='.pgm')
        if file.stem not in self._loaded_files:
            logger.error(f"The program {file} is not loaded. Load the file with 'load_program' before the call.")
            raise FileNotFoundError(
                f"The program {file} is not loaded. Load the file with 'load_program' before the call."
            )
        self.dwell(self.short_pause)
        self.instruction('\n')
        self._instructions.append(f'PROGRAM {task_id} BUFFEREDRUN "{file}"\n')
        logger.debug(f'Call buffered file {file}.')

    def farcall_list(self, filenames: list[str], task_id: list[int] | int = 2) -> None:
        """Chiamatutto.

        Load and execute sequentially a list of G-Code scripts.

        Parameters
        ----------
        filenames : list(str)
            List of filenames of the G-code scripts to be executed.
        task_id : list(int), optional
            Task ID number onto which the program will be loaded (and executed). The default value is 2 for all the
            scripts in the filename list.

        Returns
        -------
        None.
        """
        task_id = list(filter(None, listcast(task_id)))  # Remove None from task_id

        # Ensure task_id and filenames have the same length. If task_id is longer take a slice, pad with 0 otherwise.
        if len(task_id) > len(filenames):
            task_id = task_id[: len(filenames)]
        else:
            task_id = list(pad(task_id, len(filenames), 2))

        for fpath, t_id in zip(filenames, task_id):
            file = pathlib.Path(fpath)
            self.load_program(str(file), t_id)
            self.farcall(file.name)
            self.dwell(self.short_pause)
            self.remove_program(file.name, t_id)
            self.dwell(self.short_pause)
            self.instruction('\n\n')

    def write(self, points: nparray) -> None:
        """Write to .pgm file.

        The function convert the quintuple (X,Y,Z,F,S) to G-Code instructions. The (X,Y,Z) coordinates are
        transformed using the transformation matrix that takes into account the rotation of a given rotation_angle
        and the homothety to compensate the (effective) refractive index different from 1. Moreover, if the warp_flag
        is True the points are compensated along the z-direction.

        The transformed points are then parsed together with the feed rate and shutter state coordinate to produce
        the LINEAR (G1) movements.

        Parameters
        ----------
        points: numpy.ndarray
            Numpy matrix containing the values of the tuple [X,Y,Z,F,S] coordinates.

        Returns
        -------
        None.
        """

        logger.debug('Start writing points to file...')
        try:
            x, y, z, f_gc, s_gc = points
            logger.debug('Points fetched.')
        except ValueError:
            logger.warning(
                'Points-array is either empty or missing some coordinates. No instructions is added to PGM file.'
            )
            return

        # Transform points (rotations, z-compensation and flipping)
        x_gc, y_gc, z_gc = self.transform_points(x, y, z)
        logger.debug('Transform points (rotations, z-compensation and flipping).')

        if self.minimal_gcode:
            x_gc = remove_repeated_coordinates(x_gc)
            y_gc = remove_repeated_coordinates(y_gc)
            z_gc = remove_repeated_coordinates(z_gc)
            f_gc = remove_repeated_coordinates(f_gc)
            logger.debug('Reduce the G-Code commands.')

        # Convert points if G-Code commands
        args = [self._format_args(x, y, z, f) for (x, y, z, f) in zip(x_gc, y_gc, z_gc, f_gc)]
        for arg, s in itertools.zip_longest(args, s_gc):
            if s == 0 and self._shutter_on is True:
                self.instruction('\n')
                self.dwell(self.short_pause)
                self.shutter('OFF')
                self.dwell(self.long_pause)
                self.instruction('\n')
            elif s == 1 and self._shutter_on is False:
                self.instruction('\n')
                self.dwell(self.short_pause)
                self.shutter('ON')
                self.dwell(self.long_pause)
                self.instruction('\n')
            else:
                self._instructions.append(f'G1 {arg}\n')
        self.dwell(self.long_pause)
        self.instruction('\n')

    def close(self, filename: str | None = None) -> None:
        """Close and export a G-Code file.

        The functions writes all the instructions in a .pgm file. The filename is specified during the class
        instatiation. If no extension is present, the proper one is automatically added.

        Parameters
        ----------
        filename: str, optional
            Name of the .pgm file. The default value is ``self.filename``.

        Returns
        -------
        None.
        """

        # get filename and add the proper file extension
        pgm_filename = pathlib.Path(self.filename) if filename is None else pathlib.Path(filename)
        pgm_filename = pgm_filename.with_suffix('.pgm')
        logger.debug(f'Export to {pgm_filename}.')

        # create export directory (mimicking the POSIX mkdir -p command)
        if self.export_dir:
            exp_dir = pathlib.Path(self.export_dir)
            if not exp_dir.is_dir():
                exp_dir.mkdir(parents=True, exist_ok=True)
                logger.debug(f'Created {exp_dir} directory.')
            pgm_filename = exp_dir / pgm_filename

        # write instructions to file
        with open(pgm_filename, 'w') as f:
            # merge and filter (G9) G1 Fxx.xx commands, commands with leading 0s are accepted e.g. G01.
            f.write(re.sub(r'(G(0?[19])?\s?)+(?=F)', '', ''.join(self._instructions)))
        self._instructions.clear()
        logger.debug('G-code compilation completed.')

    # Geometrical transformations
    def transform_points(
        self,
        x: nparray,
        y: nparray,
        z: nparray,
    ) -> tuple[nparray, nparray, nparray]:
        """Transform points.

        The function takes in a set of points and apply a set of geometrical transformation (flip, translation,
        rotation and warp compensation).

        Parameters
        ----------
        x: numpy.ndarray
            Array of the `x`-coordinates.
        y: numpy.ndarray
            Array of the `y`-coordinates.
        z: numpy.ndarray
            Array of the `z`-coordinates.

        Returns
        -------
        tuple(numpy.ndarray, numpy.ndarray, numpy.ndarray)
            Transformed `x`, `y` and `z` arrays.
        """

        # Normalize data
        x = np.asarray(x, dtype=np.float32)
        y = np.asarray(y, dtype=np.float32)
        z = np.asarray(z, dtype=np.float32)
        logger.debug('Normalize x-, y-, z-arrays to numpy.ndarrys.')

        # Translate points to new origin
        x -= self.shift_origin[0]
        y -= self.shift_origin[1]
        logger.debug('Shift x-, y-arrays to new origin.')

        # Flip x, y coordinates
        x, y = self.flip(x, y)

        # Rotate points
        point_matrix = np.stack((x, y, z), axis=-1)
        x_t, y_t, z_t = np.matmul(point_matrix, self.t_matrix).T
        logger.debug('Applied 3D rotation matrix.')

        # Compensate for warp
        if self.warp_flag:
            logger.debug('Compensate for warp.')
            return self.compensate(x_t, y_t, z_t)
        return x_t, y_t, z_t

    def flip(
        self,
        xc: nparray,
        yc: nparray,
    ) -> tuple[nparray, nparray]:
        """Flip path.

        Flip the laser path along the `x` and `y` coordinates.

        Parameters
        ----------
        xc: numpy.ndarray
            Array of the `x`-coordinates.
        yc: numpy.ndarray
            Array of the `y`-coordinates.

        Returns
        -------
        tuple(numpy.ndarray, numpy.ndarray, numpy.ndarray)
            Flipped `x` and `y` arrays.
        """

        # disp = np.array([self.shift_origin[0], self.shift_origin[1], 0])
        fx = int(self.flip_x) * 2 - 1
        fy = int(self.flip_y) * 2 - 1
        mirror_matrix = np.array([[-fx, 0], [0, -fy]])
        flip_x, flip_y = mirror_matrix @ np.array([xc, yc])

        return flip_x, flip_y

    def compensate(
        self,
        x: nparray,
        y: nparray,
        z: nparray,
    ) -> tuple[nparray, nparray, nparray]:
        """Warp compensation.

        Returns the `z`-compensated points for the glass warp using ``self.fwarp`` function.

        Parameters
        ----------
        x: numpy.ndarray
            Array of the `x`-coordinates.
        y: numpy.ndarray
            Array of the `y`-coordinates.
        z: numpy.ndarray
            Array of the `z`-coordinates.

        Returns
        -------
        tuple(numpy.ndarray, numpy.ndarray, numpy.ndarray)
            Untouched `x`, `y` arrays and `z`-compensated array.
        """

        x_comp = copy.deepcopy(np.array(x))
        y_comp = copy.deepcopy(np.array(y))
        z_comp = copy.deepcopy(np.array(z))

        xy = np.column_stack([x_comp, y_comp])
        zwarp = np.array(self.fwarp(xy), dtype=np.float32)
        z_comp += zwarp

        return x_comp, y_comp, z_comp

    @property
    def t_matrix(self) -> nparray:
        """Composition of `xy` rotation matrix and `z` refractive index compensation.

        Given the rotation rotation_angle and the refractive index, the function compute the transformation matrix as
        composition of rotation matrix (RM) and a homothety matrix (SM).

        Returns
        -------
        numpy.ndarray
            Composition of `xy` rotation matrix and `z` compensation for the refractive change between air (or water)
            and glass interface.
        """

        rm = np.array(
            [
                [np.cos(self.rotation_angle), -np.sin(self.rotation_angle), 0],
                [np.sin(self.rotation_angle), np.cos(self.rotation_angle), 0],
                [0, 0, 1],
            ]
        )
        sm = np.array(
            [
                [1, 0, 0],
                [0, 1, 0],
                [0, 0, 1 / self.neff],
            ]
        )
        tm = np.matmul(sm, rm).T
        return np.array(tm)

    def warp_management(self, opt: bool) -> interpolate.RBFInterpolator:
        """Warp Management.

        Fetches warping function describing the surface of the sample.
        If ``opt`` is ``False``, the method load a dummy function representing a flat sample (no warp will be
        corrected).
        If ``opt`` is ``True``, the method look will load a function given by the interpolation of the points
        measured experimentally saved in a POS.txt file  containing a mapping of the surface of the sample. If a
        compensating function is already present in the current working direcoty, the method will just load that
        function without interpolating all the points from scratch.

        Notes
        -----
        Take care to input a POS.txt file.

        Parameters
        ----------
        opt: bool
            Flag to bypass the warp compensation.

        Returns
        -------
        interpolate.RBFInterpolator
            interpolating function S(x, y) of the surface of the sample.

        See Also
        --------
        femto.pgmcompiler.warp_generation: method that performs the surface interpolation given a POS.txt file.
        """

        if not opt:

            def fwarp(_xy: float) -> float:
                """Dummy warp function."""
                return 0.0

        else:
            if not all(self.samplesize):
                raise ValueError(f'Wrong sample size dimensions. Given ({self.samplesize[0]}, {self.samplesize[1]}).')

            function_txt = self.CWD / 'POS.txt'
            function_pickle = self.CWD / 'fwarp.pickle'

            if function_pickle.is_file():
                with open(function_pickle, 'rb') as f_read:
                    fwarp = dill.load(f_read)
            else:
                # check for the existence of POS.txt in CWD. If not present, return dummy fwarp
                if not function_txt.is_file():
                    raise FileNotFoundError(
                        'Could not find surface mapping file. Add it to the current working directory'
                    )
                fwarp = self.warp_generation(surface_mapping_file=function_txt, gridsize=(100, 100), show=False)
                with open(function_pickle, 'wb') as f_write:
                    dill.dump(fwarp, f_write)
        return fwarp

    @staticmethod
    def warp_generation(
        surface_mapping_file: str | pathlib.Path = 'POS.txt',
        gridsize: tuple[int, int] = (100, 100),
        show: bool = False,
    ) -> interpolate.RBFInterpolator:
        """Warp Generation.

        The method load the smapled points contained in the POS.txt file and finds a surface that interpolates them
        using the RBF interpolator.
        The ``show`` flag allows to plot the surface for debugging or inspection purposes.

        Parameters
        ----------
        surface_mapping_file: str | pathlib.Path
            File containing the warp coordinates of the sample.
        gridsize: tuple(int, int)
            Dimensions of the interpolation grid, (`x`-dim, `y`-dim). The default value is ``(100, 100)``.
        show: bool
            Flag to show the plot of the interpolated surface. The default value is ``False``.

        Returns
        -------
        scipy.interpolate.RBFInterpolator
            Warp function, `f(x, y)`.

        See Also
        --------
        scipy.interpolate.RBFInterpolator: 2D interpolator function.

        """
        # Get data from POS.txt file
        warp_matrix = np.loadtxt(surface_mapping_file, dtype='f', delimiter=' ')

        x, y, z = warp_matrix.T
        f = interpolate.RBFInterpolator(np.column_stack([x, y]), z, kernel='cubic', smoothing=0)

        if show:
            # Plot the surface
            import matplotlib.pyplot as plt

            # Data generation for surface plotting
            x_f = np.linspace(np.min(x), np.max(x), int(gridsize[0]))
            y_f = np.linspace(np.min(y), np.max(y), int(gridsize[1]))

            # Interpolate
            x, y = np.meshgrid(x_f, y_f)
            xy_points = np.stack([x.ravel(), y.ravel()], -1)
            z = f.__call__(xy_points).reshape(x.shape)

            ax = plt.axes(projection='3d')
            ax.contour3D(x, y, z, 200, cmap='viridis')
            ax.set_xlabel('X [mm]'), ax.set_ylabel('Y [mm]'), ax.set_zlabel('Z [mm]')
            ax.set_aspect('equalxz')
            plt.show()

        return f

    # Private interface
    def _format_args(
        self, x: float | None = None, y: float | None = None, z: float | None = None, f: float | None = None
    ) -> str:
        """Format arguments.

        Utility function that creates a string prepending the coordinate name to the given value for all the given
        the coordinates ``[X,Y,Z]`` and feed rate ``F``.
        The decimal precision can be set by the user by setting the output_digits attribute.

        x: float | None
            Value of the x-coordinate [mm]. The default is None.
        y: float | None
            Value of the y-coordinate [mm]. The default is None.
        z: float | None
            Value of the z-coordinate [mm]. The default is None.
        f: float | None
            Value of the f-coordinate [mm]. The default is None.

        Returns
        -------
        str
            Formatted string of the type: 'X<value> Y<value> Z<value> F<value>'.

        Raises
        ------
        ValueError: Try to move null speed.
        """
        args = []

        # If a coordinate is None or np.nan discard it. The x == x check is for np.nan values.
        # NB. np.nan == np.nan return False.
        if x is not None and x == x:
            args.append(f'X{x:.{self.output_digits}f}')
        if y is not None and y == y:
            args.append(f'Y{y:.{self.output_digits}f}')
        if z is not None and z == z:
            args.append(f'Z{z:.{self.output_digits}f}')
        if f is not None and f == f:
            if f < 10 ** (-self.output_digits):
                logger.error(f'Try to move with F <= 0.0 mm/s. speed = {f}.')
                raise ValueError('Try to move with F <= 0.0 mm/s. Check speed parameter.')
            args.append(f'F{f:.{self.output_digits}f}')
        joined_args = ' '.join(args)
        return joined_args

    @staticmethod
    def _get_filepath(filename: str, filepath: str | None = None, extension: str | None = None) -> pathlib.Path:
        """Get filepath.

        The function takes a filename and (optional) filepath, it merges the two and return a filepath.
        An extension parameter can be given as input. In that case the function also checks if the filename has
        the correct extension.

        Parameters
        ----------
        filename: str
            Name of the file that have to be loaded.
        filepath: str, optional
            Path of the folder containing the file. The default is None.
        extension: str, optional
            File extension. The default is None.

        Returns
        -------
        pathlib.Path
            Complete path of the file (filepath + filename).
        """

        path = pathlib.Path(filename) if filepath is None else pathlib.Path(filepath) / filename
        if extension is None:
            logger.debug('Extension is None. Return Path without extension.')
            return path

        ext = '.' + extension.split('.')[-1].lower()
        if path.suffix != ext:
            logger.error(f'Given filename has wrong extension. Given {filename}, required {ext}.')
            raise ValueError(f'Given filename has wrong extension. Given {filename}, required {ext}.')
        logger.debug(f'Return path: {path}.')
        return path

    def _enter_axis_rotation(self, angle: float | None = None) -> None:
        """Enter axis rotiation.

        Add G-Code instructions to initialize part rotation (G84 command).

        Parameters
        ----------
        angle: float, optional
            Rotation angle [deg], from 0 to 360.

        Returns
        -------
        None.
        """

        if angle is None and self.aerotech_angle == 0.0:
            return
        angle = self.aerotech_angle if angle is None else float(angle % 360)

        self.comment('ACTIVATE AXIS ROTATION')
        self._instructions.append(f'G1 X{0.0:.6f} Y{0.0:.6f} Z{0.0:.6f} F{self.speed_pos:.6f}\n')
        self._instructions.append('G84 X Y\n')
        self.dwell(self.short_pause)
        self._instructions.append(f'G84 X Y F{angle}\n\n')
        self.dwell(self.short_pause)
        logger.debug(f'Activate axis rotation with angle = {angle}.')

    def _exit_axis_rotation(self) -> None:
        """Exit axis rotiation.

        Add G-Code instructions to deactivate part rotation (G84 command).

        Returns
        -------
        None.
        """
        self.comment('DEACTIVATE AXIS ROTATION')
        self._instructions.append(f'G1 X{0.0:.6f} Y{0.0:.6f} Z{0.0:.6f} F{self.speed_pos:.6f}\n')
        self._instructions.append('G84 X Y\n')
        self.dwell(self.short_pause)
        logger.debug('Deactivate axis rotation.')


def sample_warp(pts_x: int, pts_y: int, margin: float, parameters: dict[str, Any]) -> None:
    """Generate sampling script.

    The function compile a PGM file that automatically reads the G-Code parameters (namely, angle and sample size)
    and some user-input parameters for measuring the z-coordinate of the focused laser beam on the sample surface.

    The sampling points are part of a ``pts_x``x``pts_y`` grid. ``margin`` is the distance between the edges of the
    grid and the side of the sample.

    The G-Code script is intended to work for the bottom surface of the sample. The user must correct the
    ``z``-coordinate for each point of the grid. At the end of the script a `POS.txt` file is generated with all the
    coordinates of the points. It can be used to interpolate the surface of the sample.

    Parameters
    ----------
    pts_x: int
        Number of grid points along the `x`-direction.
    pts_y: int
        Number of grid points along the `y`-direction.
    margin: float
        Distance between the edge of the points-grid and the edges of the sample.
    parameters: dict[str, Any]
        Dictionary of the the parameters for a G-Code file.

    Returns
    -------
    None.
    """

    parameters['filename'] = 'SAMPLE_WARP.pgm'
    size_x, size_y = parameters['samplesize']
    angle = parameters['aerotech_angle']
    warp_name = 'WARP.txt'

    gcode_writer = PGMCompiler(**parameters)

    function_txt = gcode_writer.CWD / 'POS.txt'
    if pathlib.Path.is_file(function_txt):
        pathlib.Path.unlink(function_txt)

    with open(pathlib.Path(__file__).parent / 'utils' / warp_name) as f:
        for line in f:
            if line.startswith('<HEADER>'):
                gcode_writer.header()
            else:
                gcode_writer.instruction(line.format_map(locals()))
                print(line.format_map(locals()))
    gcode_writer.close()


def main() -> None:
    """The main function of the script."""
    from femto.waveguide import Waveguide
    from femto.curves import sin
    from addict import Dict as ddict

    # Parameters
    param_wg = ddict(scan=6, speed=20, radius=15, pitch=0.080, int_dist=0.007, lsafe=3, samplesize=(25, 3))
    param_gc = ddict(
        filename='testPGM.pgm', samplesize=param_wg['samplesize'], aerotech_angle=2.0, flip_x=True, minimal_gcode=True
    )

    # Build paths
    chip = [Waveguide(**param_wg) for _ in range(2)]
    for i, wg in enumerate(chip):
        wg.start([-2, -wg.pitch / 2 + i * wg.pitch, 0.035])
        wg.linear([wg.lsafe, 0, 0])
        wg.bend(dy=(-1) ** i * wg.dy_bend, dz=0, fx=sin)
        wg.bend(dy=(-1) ** (i + 1) * wg.dy_bend, dz=0, fx=sin)
        wg.linear([wg.x_end, wg.lasty, wg.lastz], mode='ABS')
        wg.end()

    # Compilation
    G: PGMCompiler
    with PGMCompiler(**param_gc) as G:
        G.set_home([0, 0, 0])
        with G.repeat(param_wg['scan']):
            for i, wg in enumerate(chip):
                G.comment(f'Modo: {i}')
                G.write(wg.points)
        G.move_to([None, 0, 0.1])
        G.set_home([0, 0, 0])

    # Test warp script
    sample_warp(pts_x=9, pts_y=9, margin=2, parameters=param_gc)


if __name__ == '__main__':
    main()<|MERGE_RESOLUTION|>--- conflicted
+++ resolved
@@ -92,14 +92,10 @@
         self.__attrs_init__(**filtered)
 
     def __attrs_post_init__(self) -> None:
-<<<<<<< HEAD
-=======
-
         if not self.filename:
             logger.error('Filename is invalid.')
             raise ValueError("Filename is invalid, set a proper 'filename' attribute.")
 
->>>>>>> 6e3b3057
         self._lasers = {
             'ant': Laser(name='ANT', lab='DIAMOND', axis='Z', pin=0, mode=1),
             'uwe': Laser(name='UWE', lab='FIRE', axis='X', pin=None, mode=None),
