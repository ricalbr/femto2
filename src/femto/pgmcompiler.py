--- conflicted
+++ resolved
@@ -46,7 +46,6 @@
 
 @dataclasses.dataclass(repr=False)
 class PGMCompiler:
-<<<<<<< HEAD
     """Class representing a PGMCompiler.
 
     The class contains all the parameters and all the method for translating a series of 3D points to G-Code files.
@@ -57,7 +56,7 @@
     n_environment: float = 1.33  #: Environment refrative index.
     export_dir: str = ''  #: Name of the directory onto which .pgm files will be exported. Default is current directoru.
     laser: str = 'PHAROS'  #: Name of the laser source.
-    new_origin: tuple[float, float] = (0.0, 0.0)  #: Set this point as new (0, 0) origin by shifting coordinates `[mm]`.
+    shift_origin: tuple[float, float] = (0.0, 0.0)  #: Shift the cooordinates of the origin to this new point. `[mm]`.
     samplesize: tuple[float, float] = (100, 50)  #: `(x, y)`-size of the substrate `[mm]`.
     rotation_angle: float = 0.0  #: Apply a rotation matrix of this angle to all the points `[deg]`.
     aerotech_angle: float = 0.0  #: Apply part rotation (G84) with this angle as parameter `[deg]`.
@@ -71,26 +70,6 @@
     flip_y: bool = False  #: Flag, if True the y-coordinates will be flipped
     minimal_gcode: bool = False  #: Flag, if True redundant movements are suppressed.
     verbose: bool = True  #: Flag, if True output informations during G-Code compilation.
-=======
-
-    filename: str  #: File name of the PGM file.
-    laser: str = 'PHAROS'  #: Name of the laser source.
-    export_dir: str = ''  #: Directory in which the G-Code files will be exported.
-    n_glass: float = 1.50  #: Sample glass refractive index.
-    n_environment: float = 1.33  #: Environment refractive index. The defualt is for water immersion fabrications.
-    samplesize: tuple[float, float] = (100, 50)  #: (`x`, `y`) sizes of the fabrication sample, `[mm]`.
-    shift_origin: tuple[float, float] = (0.0, 0.0)  #: Shift the cooordinates of the origin to this new point.
-    rotation_angle: float = 0.0  #: Physical rotation angle, objects are geometrically rotated by this angle.
-    aerotech_angle: float = 0.0  #: Part rotation angle `(G84)`.
-    long_pause: float = 0.5  #: Long DWELL pause, `[s]`.
-    short_pause: float = 0.1  #: Short DWELL pause, `[s]`.
-    speed_pos: float = 5.0  #: Positioning speed `[mm/s]`.
-    output_digits: int = 6  #: Number of output digits for the PGM file.
-    home: bool = False  #: Flag to start and finish in the user defined axis shift_origin.
-    warp_flag: bool = False  #: Flag for triggering warp compensation.
-    flip_x: bool = False  #: Flag for the x-axis flipping.
-    flip_y: bool = False  #: Flag for the y-axis flipping.
->>>>>>> 1d038351
 
     _total_dwell_time: float = 0.0
     _shutter_on: bool = False
@@ -973,14 +952,9 @@
         logger.debug('Normalize x-, y-, z-arrays to numpy.ndarrys.')
 
         # translate points to new origin
-<<<<<<< HEAD
-        x -= self.new_origin[0]
-        y -= self.new_origin[1]
-        logger.debug('Shift x-, y-arrays to new origin.')
-=======
         x -= self.shift_origin[0]
         y -= self.shift_origin[1]
->>>>>>> 1d038351
+        logger.debug('Shift x-, y-arrays to new origin.')
 
         # flip x, y coordinates
         x, y = self.flip(x, y)
@@ -1354,15 +1328,10 @@
     from femto.helpers import dotdict
 
     # Parameters
-<<<<<<< HEAD
     param_wg = dotdict(scan=6, speed=20, radius=15, pitch=0.080, int_dist=0.007, lsafe=3, samplesize=(25, 3))
     param_gc = dotdict(
         filename='testPGM.pgm', samplesize=param_wg['samplesize'], rotation_angle=2.0, flip_x=True, minimal_gcode=True
     )
-=======
-    PARAM_WG = dotdict(scan=6, speed=20, radius=15, pitch=0.080, int_dist=0.007, lsafe=3, samplesize=(25, 25))
-    PARAM_GC = dotdict(filename='testPGM.pgm', samplesize=PARAM_WG['samplesize'], rotation_angle=2.0, flip_x=True)
->>>>>>> 1d038351
 
     # Build paths
     chip = [Waveguide(**param_wg) for _ in range(2)]
