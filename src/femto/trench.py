--- conflicted
+++ resolved
@@ -282,7 +282,6 @@
 
     @property
     def n_repeat(self) -> int:
-<<<<<<< HEAD
         """Number of laser passes required to cover the vertical height of the trench box.
 
         Returns
@@ -290,10 +289,7 @@
         int
             The number of times the border path is repeated in the `z` direction.
         """
-        return int(math.ceil((self.h_box - self.z_off) / self.deltaz))
-=======
         return int(abs(math.ceil((self.h_box - self.z_off) / self.deltaz)))
->>>>>>> 2b3e12dd
 
     @property
     def fabrication_time(self) -> float:
