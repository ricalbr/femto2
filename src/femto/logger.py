--- conflicted
+++ resolved
@@ -6,18 +6,6 @@
 
 
 class CustomConsoleFormatter(logging.Formatter):
-<<<<<<< HEAD
-    white = '\033[0;97m'
-    cyan = '\033[0;96m'
-    yellow = '\033[0;93m'
-    bold_yellow = '\033[1;93m'
-    blue = '\033[0;94m'
-    red = '\033[0;91m'
-    bold_red = '\033[1;91m'
-    reset = '\033[0m'
-
-    CONSOLEFORMATTER = '{}%(filename)16s:  {}[%(levelname)-.3s]  {}%(message)s{}'
-=======
 
     reset = '\x1b[0m'
     bold = '\x1b[1m'
@@ -36,7 +24,6 @@
     rev_bold_red = f'{reset}{reverse}{bold}38;2;255;127;80m'
 
     CONSOLEFORMATTER = '{}%(module)12s:  {}[%(levelname)-.3s]  {}%(message)s'
->>>>>>> 7d4aafd6
 
     FORMATS = {
         logging.DEBUG: CONSOLEFORMATTER.format(white, white, white),
