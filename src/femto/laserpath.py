--- conflicted
+++ resolved
@@ -37,15 +37,7 @@
     cmd_rate_max: float = 1200.0  #: Maximum command rate `[cmd/s]`.
     acc_max: float = 500.0  #: Maximum acceleration/deceleration `[m/s^2]`.
     end_off_sample: bool = True  #: Flag to end laserpath off of the sample. (See `x_end`).
-<<<<<<< HEAD
     warp_flag: bool = False  #: Flag to toggle the glass warp compensation.
-
-    _x: npt.NDArray[np.float32] = dataclasses.field(default_factory=lambda: np.array([], dtype=np.float32))
-    _y: npt.NDArray[np.float32] = dataclasses.field(default_factory=lambda: np.array([], dtype=np.float32))
-    _z: npt.NDArray[np.float32] = dataclasses.field(default_factory=lambda: np.array([], dtype=np.float32))
-    _f: npt.NDArray[np.float32] = dataclasses.field(default_factory=lambda: np.array([], dtype=np.float32))
-    _s: npt.NDArray[np.float32] = dataclasses.field(default_factory=lambda: np.array([], dtype=np.float32))
-=======
     metadata: dict[str, str] = attrs.field(factory=dict)  #: Dictionary with laserpath metadata.
 
     _id: str = attrs.field(alias='_id', default='LP')
@@ -54,7 +46,6 @@
     _z: nparray = attrs.field(alias='_z', factory=lambda: np.array([], dtype=np.float32))
     _f: nparray = attrs.field(alias='_f', factory=lambda: np.array([], dtype=np.float32))
     _s: nparray = attrs.field(alias='_s', factory=lambda: np.array([], dtype=np.float32))
->>>>>>> 79cc5217
     logger.debug('Initialized all the coordinates arrays.')
 
     def __init__(self, **kwargs):
