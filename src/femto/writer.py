--- conflicted
+++ resolved
@@ -1066,12 +1066,9 @@
 
 class WaveguideWriter(Writer):
     """Waveguide Writer class."""
-
-<<<<<<< HEAD
-=======
+    
     __slots__ = ('dirname', '_obj_list', '_param', '_export_path', '_fabtime')
 
->>>>>>> 502f1dfe
     def __init__(self, param: dict[str, Any], objects: list[Waveguide] | None = None, **kwargs: Any | None) -> None:
         p = copy.deepcopy(param)
         p.update(kwargs)
@@ -1405,11 +1402,8 @@
 class NasuWriter(Writer):
     """NasuWaveguide Writer class."""
 
-<<<<<<< HEAD
-=======
     __slots__ = ('dirname', '_obj_list', '_param', '_export_path', '_fabtime')
 
->>>>>>> 502f1dfe
     def __init__(self, param: dict[str, Any], objects: list[NasuWaveguide] | None = None, **kwargs: Any | None) -> None:
         p = copy.deepcopy(param)
         p.update(kwargs)
@@ -1744,11 +1738,8 @@
 class MarkerWriter(Writer):
     """Marker Writer class."""
 
-<<<<<<< HEAD
-=======
     __slots__ = ('dirname', '_obj_list', '_param', '_export_path', '_fabtime')
 
->>>>>>> 502f1dfe
     def __init__(self, param: dict[str, Any], objects: list[Marker] | None = None, **kwargs: Any | None) -> None:
         p = copy.deepcopy(param)
         p.update(kwargs)
