from __future__ import annotations

import abc
import copy
import datetime
import itertools
import pathlib
from typing import Any

import dill
import numpy as np
import numpy.typing as npt
from femto import logger
from femto.helpers import flatten
from femto.helpers import listcast
from femto.helpers import split_mask
from femto.marker import Marker
from femto.pgmcompiler import PGMCompiler
from femto.trench import Trench
from femto.trench import TrenchColumn
from femto.waveguide import NasuWaveguide
from femto.waveguide import Waveguide
from plotly import graph_objs as go


def plot2d_base_layer(fig: go.Figure, x0: float, y0: float, x1: float, y1: float) -> go.Figure:
    """2D plot base layer.

    Helper function that update a 2D plot by adding the rectangle representing the sample glass, the `(0, 0)`
    shift_origin point and formats the axis.

    Parameters
    ----------
    fig : go.Figure
        Plotly Figure object to update.
    x0 : float
        x-coordinate of the left-lower corner of the glass rectangle.
    y0 : float
        y-coordinate of the left-lower corner of the glass rectangle.
    x1 : float
        x-coordinate of the right-upper corner of the glass rectangle.
    y1 : float
        y-coordinate of the right-upper corner of the glass rectangle.

    Returns
    -------
    go.Figure
        Input figure updated with sample glass shape, shift_origin point and axis.
    """

    # GLASS
    logger.debug('Add glass shape.')
    fig.add_shape(
        type='rect',
        x0=x0,
        y0=y0,
        x1=x1,
        y1=y1,
        fillcolor='#E0F2F1',
        line_color='#000000',
        line_width=2,
        layer='below',
    )

    # ORIGIN
    logger.debug('Add origin reference.')
    fig.add_trace(
        go.Scattergl(
            x=[0],
            y=[0],
            marker=dict(color='red', size=12),
            hoverinfo='none',
            showlegend=False,
        )
    )

    logger.debug('Add axis labels.')
    fig.update_layout(
        paper_bgcolor='rgba(0,0,0,0)',
        plot_bgcolor='rgba(0,0,0,0)',
        margin=dict(pad=15),
        xaxis=dict(
            title='x [mm]',
            showgrid=False,
            zeroline=False,
            showline=True,
            linewidth=1,
            linecolor='black',
            ticklen=10,
            tick0=0,
            ticks='outside',
            fixedrange=False,
            minor=dict(
                ticklen=5,
                tickmode='linear',
                ticks='outside',
            ),
        ),
        yaxis=dict(
            title='y [mm]',
            showgrid=False,
            zeroline=False,
            showline=True,
            linewidth=1,
            linecolor='black',
            ticklen=10,
            tick0=0,
            ticks='outside',
            fixedrange=False,
            minor=dict(
                ticklen=5,
                tickmode='linear',
                ticks='outside',
            ),
        ),
        annotations=[
            dict(
                x=0,
                y=0,
                text='(0,0)',
                showarrow=False,
                xanchor='left',
                xshift=-25,
                yshift=-20,
                font=dict(color='red'),
            )
        ],
    )
    return fig


def plot3d_base_layer(fig: go.Figure) -> go.Figure:
    """3D plot base layer.

    Helper function that update a 3D plot by adding the sample glass, the `(0, 0, 0)` shift_origin point and formats
    the axis.

    Parameters
    ----------
    fig : go.Figure
        Plotly Figure object to update.

    Returns
    -------
    go.Figure
        Input figure updated with sample glass shape, shift_origin point and axis.
    """
    # ORIGIN
    logger.debug('Add origin reference.')
    fig.add_trace(
        go.Scatter3d(
            x=[0],
            y=[0],
            z=[0],
            marker=dict(color='red', size=12),
            hoverinfo='none',
            showlegend=False,
        )
    )

    logger.debug('Add axis labels and fix camera angle.')
    fig.update_layout(
        scene_camera=dict(up=dict(x=0, y=np.cos(45), z=np.sin(45)), eye=dict(x=0.0, y=0.0, z=-2.5)),
        scene=dict(
            bgcolor='rgba(0,0,0,0)',
            aspectratio=dict(
                x=2,
                y=1,
                z=0.25,
            ),
            xaxis=dict(
                title='x [mm]',
                showgrid=False,
                zeroline=False,
            ),
            yaxis=dict(
                title='y [mm]',
                showgrid=False,
                zeroline=False,
            ),
            zaxis=dict(
                title='z [mm]',
                showgrid=False,
                zeroline=False,
            ),
            annotations=[
                dict(
                    x=0,
                    y=0,
                    z=0,
                    text='(0,0,0)',
                    showarrow=False,
                    xanchor='left',
                    xshift=10,
                    font=dict(color='red'),
                )
            ],
        ),
    )
    return fig


class Writer(PGMCompiler, abc.ABC):
    """Abstract class representing a G-Code Writer object.

    A Writer class is a super-object that can store homogeneous objects (Waveguides, Markers, Trenches,
    etc.) and provides methods to append objects, plot and export them as .pgm files.
    """

    @property
    @abc.abstractmethod
    def objs(self) -> list[Any]:
        """Objects.

        Abstract property for returning the objects contained inside a given Writer.

        Returns
        -------
        list
           List of objects contained in the current Writer.
        """

    @property
    @abc.abstractmethod
    def fab_time(self) -> float:
        """Fabrication time.

        Abstract property for returning the total fabrication time for objects in a given Writer.

        Returns
        -------
        float
           Total fabrication time [s].
        """

    @abc.abstractmethod
    def add(self, obj: Any) -> None:
        """Add objects.

        Abstract method for adding objects to a Writer.

        Parameters
        ----------
        obj : Any
            Object to be added to current Writer.

        Returns
        -------
        None
        """

    @abc.abstractmethod
    def plot2d(
        self,
        fig: go.Figure | None = None,
        show_shutter_close: bool = True,
        style: dict[str, Any] | None = None,
    ) -> go.Figure:
        """Plot 2D.

        Abstract method for plotting the object stored in Writer's object list.

        Parameters
        ----------
        fig : go.Figure, optional
            Optional plotly figure object, if no figure is provided a new one is created and updated with the object
            stored in the Writer class. If a figure is provided it is updated by adding the stored objects. The
            default behaviour is creating a new figure.
        show_shutter_close : bool, optional
            Boolean flag, if ``True`` the movements with closed shutter are represented. The default value is ``False``.
        style: dict(str, Any)
            Plotly compatible styles options for representing the objects.

        Returns
        -------
        go.Figure
            Plotly figure with the 2D plot of the stored objects.

        See Also
        --------
        go.Figure : Plotly figure object.
        """

    @abc.abstractmethod
    def plot3d(
        self,
        fig: go.Figure | None = None,
        show_shutter_close: bool = True,
        style: dict[str, Any] | None = None,
    ) -> go.Figure:
        """Plot 3D.

        Abstract method for plotting the object stored in Writer's object list.

        Parameters
        ----------
        fig : go.Figure, optional
            Optional plotly figure object, if no figure is provided a new one is created and updated with the object
            stored in the Writer class. If a figure is provided it is updated by adding the stored objects. The
            default behaviour is creating a new figure.
        show_shutter_close : bool, optional
            Boolean flag, if ``True`` the movements with closed shutter are represented. The default value is ``False``.
        style: dict(str, Any)
            Plotly compatible styles options for representing the objects.

        Returns
        -------
        go.Figure
            Plotly figure with the 3D plot of the stored objects.

        See Also
        --------
        go.Figure : Plotly figure object.
        """

    @abc.abstractmethod
    def pgm(self, verbose: bool = False) -> None:
        """Export to PGM file.

        Abstract method for exporting the objects stored in Writer object as PGM file.

        Parameters
        ----------
        verbose : bool, optional
            Boolean flag, if ``True`` some information about the exporting procedures are printed. The default value is
            ``False``.

        Returns
        -------
        None

        See Also
        --------
        ``femto.pgmcompiler.PGMCompiler`` : class that convert lists of points to PGM file.
        """

    def _get_glass_borders(self) -> tuple[float, float, float, float]:
        return (
            self.shift_origin[0] if self.flip_x else 0 - self.shift_origin[0],
            self.shift_origin[1] if self.flip_y else 0 - self.shift_origin[1],
            self.shift_origin[0] - self.xsample if self.flip_x else self.xsample - self.shift_origin[0],
            self.shift_origin[1] - self.ysample if self.flip_y else self.ysample - self.shift_origin[1],
        )

    def export(
        self,
        filename: str | pathlib.Path | None = None,
        export_path: str | pathlib.Path | None = None,
        export_dir: str | pathlib.Path = 'EXPORT',
    ) -> None:
        """Export Nasu Waveguide objects.

        The export the list of Nasu Waveguide objects into a pickle file. The objects are exported in an ``EXPORT``
        directory.

        export_dir: str, optional
            Name of the directory inside which export objects.

        Returns
        -------
            None
        """

        fn = filename if filename is not None else self.filename
        exp_p = self.CWD if export_path is None else export_dir

        filepath = pathlib.Path(exp_p) / export_dir / pathlib.Path(fn).stem
        filepath.mkdir(exist_ok=True, parents=True)

        for i, el in enumerate(self.objs):
            objpath = filepath / f'{el.id}_{i + 1:02}.pickle'
            with open(objpath, 'wb') as f:
                dill.dump(el, f)


class TrenchWriter(Writer):
    """Trench Writer class."""

    def __init__(
        self,
        param: dict[str, Any],
        objects: TrenchColumn | list[TrenchColumn] | None = None,
        dirname: str = 'TRENCH',
        **kwargs: Any | None,
    ) -> None:
        p = copy.deepcopy(param)
        p.update(kwargs)

        super().__init__(**p)
        self.dirname: str = dirname

        self._obj_list: list[TrenchColumn] = [] if objects is None else flatten(listcast(objects))
        self._trenches: list[Trench] = [tr for col in self._obj_list for tr in col]
        self._beds: list[Trench] = [ubed for col in self._obj_list for ubed in col.bed_list]

        self._param: dict[str, Any] = p
        self._export_path = self.CWD / (self.export_dir or '') / (self.dirname or '')
        self._fabtime: float = 0.0

    @property
    def objs(self) -> list[TrenchColumn]:
        """TrenchColumn objects.

        Returns the TrenchColumn objects contained inside a TrenchWriter.

        Returns
        -------
        list
           List of TrenchColumn objects.
        """
        return self._obj_list

    @property
    def trench_list(self) -> list[Trench]:
        """Trench objects.

        Returns the list of Trench objects contained inside a TrenchWriter.

        Returns
        -------
        list
           List of Trench objects.
        """
        return self._trenches

    @property
    def beds_list(self) -> list[Trench]:
        """Bed objects.

        Returns the list of bed objects contained inside a TrenchWriter.

        Returns
        -------
        list
           List of bed objects.
        """
        return self._beds

    @property
    def fab_time(self) -> float:
        """Trench fabrication time.

        Returns
        -------
        float
           Total trench fabrication time [s].
        """
        logger.debug(f'Return fabrication time = {self._fabtime}.')
        return self._fabtime

    def add(self, objs: TrenchColumn) -> None:
        """Append TrenchColumn objects.

        Parameters
        ----------
        objs: TrenchColumn
            TrenchColumn object to be added to object list.

        Returns
        -------
        None.
        """

        objs_cast = flatten([objs])
        for obj in objs_cast:
            if not isinstance(obj, TrenchColumn):
                logger.error(f'The object must be a TrenchColumn. {type(obj).__name__} was given.')
                raise TypeError(f'The object must be a TrenchColumn. {type(obj).__name__} was given.')
            self._obj_list.append(obj)
            self._trenches.extend(obj.trench_list)
            logger.debug('Append U-Trench to _obj_list.')
            self._beds.extend(obj.bed_list)
            logger.debug('Append Trench bed to _trenchbed.')

    def plot2d(
        self, fig: go.Figure | None = None, show_shutter_close: bool = True, style: dict[str, Any] | None = None
    ) -> go.Figure:
        """Plot 2D.

        2D plot of the Trench objects contained in ``self._obj_list``.

        Parameters
        ----------
        fig : go.Figure, optional
            Optional plotly figure object, if no figure is provided a new one is created and updated with the Trench
            objects stored in the Writer class. If a figure is provided it is updated by adding the stored objects. The
            default behaviour is creating a new figure.
        show_shutter_close : bool, optional
            Boolean flag, if ``True`` the movements with closed shutter are represented. The default value is ``False``.
        style: dict(str, Any)
            Plotly compatible styles options for representing the objects.

        Returns
        -------
        go.Figure
            Plotly figure with the 2D plot of the stored Trench.
        """

        # If existing figure is given as input parameter append to the figure and return it
        if fig is not None:
            logger.debug('Update figure.')
            return self._plot2d_trench(fig=fig, style=style)

        # If fig is None create a new figure from scratch
        logger.debug('Create figure.')
        fig = go.Figure()
        logger.debug('Update figure.')
        fig = self._plot2d_trench(fig=fig, style=style)
        x0, y0, x1, y1 = self._get_glass_borders()
        fig = plot2d_base_layer(fig, x0=x0, y0=y0, x1=x1, y1=y1)  # Add glass, shift_origin and axis elements
        return fig

    def plot3d(
        self,
        fig: go.Figure | None = None,
        show_shutter_close: bool = True,
        style: dict[str, Any] | None = None,
    ) -> go.Figure:
        """Plot 3D.

        3D plot of the Trench objects contained in ``self._obj_list``.

        Parameters
        ----------
        fig : go.Figure, optional
            Optional plotly figure object, if no figure is provided a new one is created and updated with the Trench
            objects stored in the Writer class. If a figure is provided it is updated by adding the stored objects. The
            default behaviour is creating a new figure.
        show_shutter_close : bool, optional
            Boolean flag, if ``True`` the movements with closed shutter are represented. The default value is ``False``.
        style: dict(str, Any)
            Plotly compatible styles options for representing the objects.

        Returns
        -------
        go.Figure
            Plotly figure with the 3D plot of the stored Trench.
        """
        if fig is not None:
            logger.debug('Update figure.')
            return self._plot3d_trench(fig=fig, style=style)

        # If fig is None create a new figure from scratch
        logger.debug('Create figure.')
        fig = go.Figure()
        logger.debug('Update figure.')
        fig = self._plot3d_trench(fig=fig, style=style)
        fig = plot3d_base_layer(fig)  # Add glass, shift_origin and axis elements
        return fig

    def pgm(self, verbose: bool = False) -> None:
        """Export to PGM file.

        Function for the compilation of TrenchColumn objects.
        For each trench in the column, the function first compile a PGM file for border (or wall) and for the floor
        inside a directory given by the user (``self.base_folder``).
        Secondly, the function produce a `FARCALL.pgm` program to fabricate all the trenches in the column.

        Parameters
        ----------
        verbose : bool, optional
            Boolean flag, if ``True`` some information about the exporting procedures are printed. The default value is
            ``False``.

        Returns
        -------
        None.

        See Also
        --------
        ``femto.pgmcompiler.PGMCompiler`` : class that convert lists of points to PGM file.
        """

        if not self._obj_list:
            logger.debug('No object in current writer, no PGM file created.')
            return None

        # Export each Trench for each TrenchColumn
        for i_col, col in enumerate(self._obj_list):
            # Prepare PGM files export directory
            col_dir = self._export_path / f'trenchCol{i_col + 1:03}'
            col_dir.mkdir(parents=True, exist_ok=True)
            logger.debug(f'Export trench column to "{col_dir}".')

            # Export walls and floors as .pgm files
            self._export_trench_column(column=col, column_path=col_dir)

            # Create FARCALL.pgm file for all trenches in current column
            self._farcall_trench_column(column=col, index=i_col, verbose=verbose)
            verbose = False  # set verbose to False for all the next files.

        if len(self._obj_list) > 1:
            # Create a MAIN farcall file, calls all columns .pgm scripts
            logger.debug('Generate MAIN.pgm file.')
            farcall_list = [
                str(pathlib.Path(col.base_folder) / f'FARCALL{i + 1:03}.pgm') for i, col in enumerate(self._obj_list)
            ]
            fn = self._export_path / 'MAIN.pgm'
            with PGMCompiler.from_dict(
                self._param, filename=fn, aerotech_angle=None, rotation_angle=None, verbose=False
            ) as G:
                G.farcall_list(farcall_list)

        _tc_fab_time = self._fabtime
        for col in self._obj_list:
            _tc_fab_time += col.fabrication_time + 10
        self._fabtime = _tc_fab_time
        string = '{:.<49} {}'.format(
            'Estimated isolation trenches fabrication time: ', datetime.timedelta(seconds=int(self._fabtime))
        )
        logger.info(string)

    def export_array2d(
        self,
        filename: pathlib.Path,
        x: npt.NDArray[np.float32],
        y: npt.NDArray[np.float32],
        speed: float | list[float],
        forced_deceleration: bool | list[bool] | npt.NDArray[np.bool_] = False,
    ) -> None:
        """Export 2D path to PGM file.

        Helper function that produces a series of movements at given traslation speed and without shuttering
        operations for a 2D point matrix.
        The function parse the points input points, applies the rotation and homothety transformations and parse all
        the ``LINEAR`` instructions.

        Parameters
        ----------
        filename : pathlib.Path
            Filename of the output `PGM` file.
        x : numpy.ndarray
            `x` coordinates array [mm].
        y : numpy.ndarray
            `y` coordinates array [mm].
        speed : float | list[float]
            Translation speed [mm/s].
        forced_deceleration: bool
            Add a `G9` command before `LINEAR` movements to reduce the acceleration to zero after the motion is
            completed.

        Returns
        -------
        None.

        See Also
        --------
        pgmcompiler.transform_points : series of geometrical transformation on input points.
        pathlib.Path : class representing cross-system filepaths.
        """

        # Transform points
        x_arr, y_arr, _ = self.transform_points(x, y, np.zeros_like(x))
        z_arr = [None]

        # Export points
        instr = [
            self._format_args(x, y, z, f)
            for (x, y, z, f) in itertools.zip_longest(x_arr, y_arr, z_arr, listcast(speed))
        ]

        gcode_instr = []
        for line, dec in itertools.zip_longest(instr, listcast(forced_deceleration)):
            if bool(dec):
                gcode_instr.append(f'G9 G1 {line}\n')
            else:
                gcode_instr.append(f'G1 {line}\n')

        logger.debug('Export 2D path.')
        with open(filename, 'w') as file:
            file.write(''.join(gcode_instr))

    # Private interface
    def _export_trench_column(self, column: TrenchColumn, column_path: pathlib.Path) -> None:
        """Export Trench columns to PGM file.

        Helper function that exports the wall and floor scripts for each trench in a Trench Column.

        Parameters
        ----------
        column : TrenchColumn
            TrenchColumn object containing the Trench blocks to export.
        column_path : pathlib.Path
            Directory for the floor and wall `PGM` files.

        Returns
        -------
        None.

        See Also
        --------
        pathlib.Path : class representing cross-system filepaths.
        """

        for i, trench in enumerate(column):
            # Wall script
            x_wall, y_wall = trench.border
            logger.debug(f'Export trench wall (border) for trench {trench}.')
            self.export_array2d(
                filename=column_path / f'trench{i + 1:03}_WALL.pgm',
                x=x_wall,
                y=y_wall,
                speed=column.speed_wall,
            )

            # Floor script
            x_floor = np.array([])
            y_floor = np.array([])
            f_decel = np.array([])

            for idx, (x_temp, y_temp) in enumerate(trench.toolpath()):
                if idx >= trench.num_insets:
                    f_temp = np.ones_like(x_temp, dtype=bool)
                else:
                    f_temp = np.empty_like(x_temp, dtype=object)
                    f_temp[0], f_temp[-1] = True, True

                x_floor = np.append(x_floor, x_temp)
                y_floor = np.append(y_floor, y_temp)
                f_decel = np.append(f_decel, f_temp)

            logger.debug(f'Export trench floor for trench {trench}.')
            self.export_array2d(
                filename=column_path / f'trench{i + 1:03}_FLOOR.pgm',
                x=x_floor,
                y=y_floor,
                speed=column.speed_floor,
                forced_deceleration=f_decel,
            )

        # Bed script
        for i, bed_block in enumerate(column.bed_list):
            logger.debug(f'Export trench bed for {bed_block}.')

            x_bed_block = np.array([])
            y_bed_block = np.array([])
            f_decel = np.array([])

            for idx, (x_temp, y_temp) in enumerate(bed_block.toolpath()):
                if idx == bed_block.num_insets:
                    f_temp = np.ones_like(x_temp, dtype=bool)
                else:
                    f_temp = np.empty_like(x_temp, dtype=object)
                    f_temp[0], f_temp[-1] = True, True

                x_bed_block = np.append(x_bed_block, x_temp)
                y_bed_block = np.append(y_bed_block, y_temp)
                f_decel = np.append(f_decel, f_temp)

            self.export_array2d(
                filename=column_path / f'trench_BED_{i + 1:03}.pgm',
                x=x_bed_block,
                y=y_bed_block,
                speed=column.speed_floor,
                forced_deceleration=f_decel,
            )

    def _farcall_trench_column(self, column: TrenchColumn, index: int, verbose: bool = False) -> None:
        """Trench Column FARCALL generator

        The function compiles a Trench Column by loading the wall and floor scripts, and then calling them with the
        appropriate order and `U` parameters.
        It produces a `FARCALL` file calling all the trenches of the TrenchColumn.

        Parameters
        ----------
        column: TrenchColumn
            TrenchColumn object to fabricate (and export as `PGM` file).
        index: int
            Index of the trench column. It is used for automatic filename creation.

        Returns
        -------
        None.
        """

        logger.debug('Generate U-Trench columns FARCALL.pgm file.')
        column_param = dict(self._param.copy())
        column_param['filename'] = self._export_path / f'FARCALL{index + 1:03}.pgm'
        with PGMCompiler.from_dict(column_param, verbose=verbose) as G:
            G.dvar(['ZCURR'])

            for nbox, (i_trc, trench) in list(itertools.product(range(column.nboxz), list(enumerate(column)))):
                # load filenames (wall/floor)
                wall_filename = f'trench{i_trc + 1:03}_WALL.pgm'
                floor_filename = f'trench{i_trc + 1:03}_FLOOR.pgm'
                wall_path = pathlib.Path(column.base_folder) / f'trenchCol{index + 1:03}' / wall_filename
                floor_path = pathlib.Path(column.base_folder) / f'trenchCol{index + 1:03}' / floor_filename

                # INIT POINT
                x0, y0, z0 = self.transform_points(
                    trench.xborder[0],
                    trench.yborder[0],
                    np.array(nbox * column.h_box + column.z_off),
                )
                G.comment(f'+--- COLUMN #{index + 1}, TRENCH #{i_trc + 1} LEVEL {nbox + 1} ---+')

                # WALL
                G.load_program(str(wall_path))
                G.instruction(f'MSGDISPLAY 1, "COL {index + 1:03}, TR {i_trc + 1:03}, LV {nbox + 1:03}, W"\n')
                G.shutter(state='OFF')
                if column.u:
                    G.instruction(f'G1 U{column.u[0]:.6f}')
                    G.dwell(self.long_pause)
                G.move_to([float(x0), float(y0), float(z0)], speed_pos=column.speed_closed)

                G.instruction(f'$ZCURR = {z0:.6f}')
                G.shutter(state='ON')
                with G.repeat(column.n_repeat):
                    G.farcall(wall_filename)
                    G.instruction(f'$ZCURR = $ZCURR + {column.deltaz / super().neff:.6f}')
                    G.instruction('G1 Z$ZCURR')
                G.remove_program(wall_filename)

                # FLOOR
                G.shutter(state='OFF')
                G.load_program(str(floor_path))
                G.instruction(f'MSGDISPLAY 1, "COL {index + 1:03}, TR {i_trc + 1:03}, LV {nbox + 1:03}, F"\n')
                if column.u:
                    G.instruction(f'G1 U{column.u[-1]:.6f}')
                    G.dwell(self.long_pause)
                G.shutter(state='ON')
                G.farcall(floor_filename)
                G.shutter(state='OFF')
                if column.u:
                    G.instruction(f'G1 U{column.u[0]:.6f}')
                G.remove_program(floor_filename)

            # BED
            for i_bed, bed_block in enumerate(column.bed_list):
                x0, y0, z0 = self.transform_points(
                    np.array(bed_block.block.exterior.coords.xy[0])[0],
                    np.array(bed_block.block.exterior.coords.xy[1])[0],
                    np.array(nbox * column.h_box + column.z_off),
                )
                # load filenames (beds)
                bed_filename = f'trench_BED_{i_bed + 1:03}.pgm'
                bed_path = pathlib.Path(column.base_folder) / f'trenchCol{index + 1:03}' / bed_filename

                G.comment(f'+--- COLUMN #{index + 1}, TRENCH BED #{i_bed + 1} ---+')

                G.shutter(state='OFF')
                G.load_program(str(bed_path))
                G.instruction(f'MSGDISPLAY 1, "COL {index + 1:03}, BED {i_bed + 1:03}"\n')
                if column.u:
                    G.instruction(f'G1 U{column.u[-1]:.6f}')
                    G.dwell(self.long_pause)
                G.move_to([float(x0), float(y0), None], speed_pos=column.speed_closed)
                G.shutter(state='ON')
                G.farcall(bed_filename)
                G.shutter(state='OFF')
                if column.u:
                    G.instruction(f'G1 U{column.u[0]:.6f}')
                G.remove_program(bed_filename)

            G.instruction('MSGCLEAR -1\n')

    def _plot2d_trench(self, fig: go.Figure, style: dict[str, Any] | None = None) -> go.Figure:
        """2D plot helper.

        The function takes a figure and a style dictionary as inputs, and adds a trace to the figure for each ``Trench``
        stored in the ``Writer`` object.

        Parameters
        ----------
        fig : go.Figure
            Plotly figure object to add the trench traces.
        style : dict
            Dictionary containing all the styling parameters of the trench traces.

        Returns
        -------
        go.Figure
            Input figure with added trench traces.

        See Also
        --------
        go.Figure : Plotly's figure object.
        go.Scattergl : Plotly's method to trace paths and lines.
        """

        if style is None:
            style = dict()
        default_utcargs = {'fillcolor': '#BEBEBE', 'mode': 'none', 'hoverinfo': 'none'}
        utcargs = {**default_utcargs, **style}
        default_tcargs = {'fillcolor': '#7E7E7E', 'mode': 'none', 'hoverinfo': 'none'}
        tcargs = {**default_tcargs, **style}

        logger.debug('Add trenches beds shapes to figure.')
        for bd in self._beds:
            xt, yt = bd.border
            xt, yt, *_ = self.transform_points(xt, yt, np.zeros_like(xt, dtype=np.float32))

            fig.add_trace(
                go.Scattergl(
                    x=xt,
                    y=yt,
                    fill='toself',
                    **utcargs,
                    showlegend=False,
                    hovertemplate='(%{x:.4f}, %{y:.4f})<extra>TR</extra>',
                )
            )

        logger.debug('Add trenches shapes to figure.')
        for tr in self._trenches:
            # get points and transform them
            xt, yt = tr.border
            xt, yt, *_ = self.transform_points(xt, yt, np.zeros_like(xt, dtype=np.float32))

            fig.add_trace(
                go.Scattergl(
                    x=xt,
                    y=yt,
                    fill='toself',
                    **tcargs,
                    showlegend=False,
                    hovertemplate='(%{x:.4f}, %{y:.4f})<extra>TR</extra>',
                )
            )
        return fig

    def _plot3d_trench(self, fig: go.Figure, style: dict[str, Any] | None = None) -> go.Figure:
        if style is None:
            style = dict()
        default_utcargs = {'dash': 'solid', 'color': '#000000', 'width': 1.5}
        utcargs = {**default_utcargs, **style}
        default_tcargs = {'dash': 'solid', 'color': '#000000', 'width': 1.5}
        {**default_tcargs, **style}

        if not self._trenches:
            return fig

        for tr in self._trenches:
            # get points and transform them
            xt, yt = tr.border
            xt, yt, *_ = self.transform_points(xt, yt, np.zeros_like(xt, dtype=np.float32))

            # Wall surface
            x = np.array([xt, xt])
            y = np.array([yt, yt])
            z = np.array([np.zeros_like(xt), tr.height * np.ones_like(xt)])
            fig.add_trace(
                go.Surface(
                    x=x,
                    y=y,
                    z=z,
                    colorscale=[[0, 'grey'], [1, 'grey']],
                    showlegend=False,
                    hoverinfo='skip',
                    showscale=False,
                    opacity=0.6,
                )
            )

            # Floor surface
            if len(xt) % 2:
                xt = np.append(xt, xt[0])
                yt = np.append(yt, yt[0])

            n = len(xt) // 2
            v = np.linspace(0, 1, 10)
            x_c1, x_c2 = xt[:n], xt[n:]
            y_c1, y_c2 = yt[:n], yt[n:]

            # Surface points (xs, ys, zs):
            xs = np.outer(1 - v, x_c1) + np.outer(v, x_c2)
            ys = np.outer(1 - v, y_c1) + np.outer(v, y_c2)
            zs = tr.height * np.ones(xs.shape)
            fig.add_trace(
                go.Surface(
                    x=xs,
                    y=ys,
                    z=zs,
                    colorscale=[[0, 'grey'], [1, 'grey']],
                    showlegend=False,
                    hoverinfo='skip',
                    showscale=False,
                )
            )

            # Perimeter points
            fig.add_trace(
                go.Scatter3d(
                    x=xt,
                    y=yt,
                    z=np.zeros_like(xt),
                    mode='lines',
                    line=utcargs,
                    showlegend=False,
                    hovertemplate='(%{x:.4f}, %{y:.4f})<extra>TR</extra>',
                )
            )

        logger.debug('Add trenches beds 3D shapes to figure.')
        tr = self._trenches[0]
        for bd in self._beds:
            xt, yt = bd.border
            xt, yt, *_ = self.transform_points(xt, yt, np.zeros_like(xt, dtype=np.float32))

            # Bed wall surface
            x = np.array([xt, xt])
            y = np.array([yt, yt])
            z = tr.height * np.array([np.ones_like(xt) - 0.015, np.ones_like(xt)])
            fig.add_trace(
                go.Surface(
                    x=x,
                    y=y,
                    z=z,
                    colorscale=[[0, 'grey'], [1, 'grey']],
                    showlegend=False,
                    hoverinfo='skip',
                    showscale=False,
                    opacity=0.6,
                )
            )
            # Bed floor surface
            if len(xt) % 2:
                xt = np.append(xt, xt[0])
                yt = np.append(yt, yt[0])

            n = len(xt) // 2
            v = np.linspace(0, 1, 10)
            x_c1, x_c2 = xt[:n], xt[n:]
            y_c1, y_c2 = yt[:n], yt[n:]

            # Surface points (xs, ys, zs):
            xs = np.outer(1 - v, x_c1) + np.outer(v, x_c2)
            ys = np.outer(1 - v, y_c1) + np.outer(v, y_c2)
            zs = tr.height * np.ones(xs.shape)
            fig.add_trace(
                go.Surface(
                    x=xs,
                    y=ys,
                    z=zs,
                    colorscale=[[0, 'grey'], [1, 'grey']],
                    showlegend=False,
                    hoverinfo='skip',
                    showscale=False,
                )
            )
            # Bed perimeter points
            fig.add_trace(
                go.Scatter3d(
                    x=xt,
                    y=yt,
                    z=tr.height * np.ones_like(xt),
                    mode='lines',
                    line=utcargs,
                    showlegend=False,
                    hovertemplate='(%{x:.4f}, %{y:.4f})<extra>TR</extra>',
                )
            )
        return fig


class WaveguideWriter(Writer):
    """Waveguide Writer class."""

<<<<<<< HEAD
    def __init__(self, param: dict[str, Any], objects: list[Waveguide] | None = None, **kwargs) -> None:
=======
    def __init__(self, param: dict[str, Any], objects: list[Waveguide] | None = None, **kwargs: Any | None) -> None:

>>>>>>> 6e3b3057
        p = copy.deepcopy(param)
        p.update(kwargs)

        super().__init__(**p)

        self._obj_list: list[Waveguide] = [] if objects is None else flatten(listcast(objects))
        self._param: dict[str, Any] = p
        self._export_path = self.CWD / (self.export_dir or '')
        self._fabtime: float = 0.0

    @property
    def objs(self) -> list[Any]:
        """Waveguide objects.

        Property for returning the Waveguide objects contained inside a WaveguideWriter.

        Returns
        -------
        list
           List of Waveguide objects.
        """
        return self._obj_list

    @property
    def fab_time(self) -> float:
        """Waveguide fabrication time.

        Returns
        -------
        float
           Total waveguide fabrication time [s].
        """
        logger.debug(f'Return fabrication time = {self._fabtime}.')
        return self._fabtime

    def add(self, objs: Waveguide | list[Waveguide]) -> None:
        """Append Waveguide objects.

        Parameters
        ----------
        objs: Waveguide
            Waveguide object to be added to object list.

        Returns
        -------
        None.
        """

        objs_cast = flatten(listcast(objs))
        print(objs_cast)
        if all(isinstance(wg, Waveguide) for wg in objs_cast):
            self._obj_list.extend(objs_cast)
            logger.debug('Waveguide added to _obj_list.')
        else:
            logger.error('The objects must be of Waveguide type. Given wrong type.')
            raise TypeError('The objects must be of Waveguide type. Given wrong type.')

    def plot2d(
        self, fig: go.Figure | None = None, show_shutter_close: bool = True, style: dict[str, Any] | None = None
    ) -> go.Figure:
        """Plot 2D.

        2D plot of the Waveguide objects contained in ``self._obj_list``.

        Parameters
        ----------
        fig : go.Figure, optional
            Optional plotly figure object, if no figure is provided a new one is created and updated with the Waveguide
            objects stored in the Writer class. If a figure is provided it is updated by adding the stored objects. The
            default behaviour is creating a new figure.
        show_shutter_close : bool, optional
            Boolean flag, if ``True`` the movements with closed shutter are represented. The default value is ``False``.
        style: dict(str, Any)
            Plotly compatible styles options for representing the objects.

        Returns
        -------
        go.Figure
            Plotly figure with the 2D plot of the stored Waveguide.
        """

        # If existing figure is given as input parameter append to the figure and return it
        if fig is not None:
            logger.debug('Update figure.')
            return self._plot2d_wg(fig=fig, show_shutter_close=show_shutter_close, style=style)

        # If fig is None create a new figure from scratch
        logger.debug('Update figure.')
        fig = go.Figure()
        logger.debug('Update figure.')
        fig = self._plot2d_wg(fig=fig, show_shutter_close=show_shutter_close, style=style)
        x0, y0, x1, y1 = self._get_glass_borders()
        fig = plot2d_base_layer(fig, x0=x0, y0=y0, x1=x1, y1=y1)  # Add glass, shift_origin and axis elements
        return fig

    def plot3d(
        self, fig: go.Figure | None = None, show_shutter_close: bool = True, style: dict[str, Any] | None = None
    ) -> go.Figure:
        """Plot 3D.

        3D plot of the Waveguide objects contained in ``self._obj_list``.

        Parameters
        ----------
        fig : go.Figure, optional
            Optional plotly figure object, if no figure is provided a new one is created and updated with the Waveguide
            objects stored in the Writer class. If a figure is provided it is updated by adding the stored objects. The
            default behaviour is creating a new figure.
        show_shutter_close : bool, optional
            Boolean flag, if ``True`` the movements with closed shutter are represented. The default value is ``False``.
        style: dict(str, Any)
            Plotly compatible styles options for representing the objects.

        Returns
        -------
        go.Figure
            Plotly figure with the 3D plot of the stored Waveguide.
        """

        # If existing figure is given as input parameter append to the figure and return it
        if fig is not None:
            logger.debug('Update figure.')
            return self._plot3d_wg(fig=fig, show_shutter_close=show_shutter_close, style=style)

        # If fig is None create a new figure from scratch
        logger.debug('Update figure.')
        fig = go.Figure()
        logger.debug('Update figure.')
        fig = self._plot3d_wg(fig=fig, show_shutter_close=show_shutter_close, style=style)
        fig = plot3d_base_layer(fig)  # Add glass, shift_origin and axis elements
        return fig

    def pgm(self, verbose: bool = False) -> None:
        """Export to PGM file.

        Function for the compilation of Waveguide objects. The function produces a *single file* containing all the
        instructions of the waveguides.

        Parameters
        ----------
        verbose : bool, optional
            Boolean flag, if ``True`` some information about the exporting procedures are printed. The default value is
            ``False``.

        Returns
        -------
        None.

        See Als*o
        --------
        ``femto.pgmcompiler.PGMCompiler`` : class that convert lists of points to PGM file.
        """

        if not self.objs:
            logger.debug('No object in current writer, no PGM file created.')
            return

        _wg_fab_time = 0.0
        fn = pathlib.Path(self.filename).stem + '_WG.pgm'

        with PGMCompiler.from_dict(self._param, filename=fn, verbose=verbose) as G:
            with G.repeat(listcast(self.objs)[0].scan):
                for wg in listcast(self.objs):
                    _wg_fab_time += wg.fabrication_time
                    logger.debug(f'Export {wg}.')
                    G.write(wg.points)
            G.go_init()
            _wg_fab_time += G.total_dwell_time
        del G

        self._fabtime = _wg_fab_time
        string = '{:.<49} {}'.format(
            'Estimated waveguides fabrication time: ', datetime.timedelta(seconds=int(self._fabtime))
        )
        logger.info(string)
        self._instructions.clear()

    def _plot2d_wg(
        self, fig: go.Figure, show_shutter_close: bool = True, style: dict[str, Any] | None = None
    ) -> go.Figure:
        """2D plot helper.

        The function takes a figure and a style dictionary as inputs, and adds a trace to the figure for each Waveguide
        stored in the ``Writer`` object.

        Parameters
        ----------
        fig : go.Figure
            Plotly figure object to add the waveguide traces.
        style : dict
            Dictionary containing all the styling parameters of the waveguide.

        Returns
        -------
        go.Figure
            Input figure with added waveguide traces.

        See Also
        --------
        go.Figure : Plotly's figure object.
        go.Scattergl : Plotly's method to trace paths and lines.
        """

        if style is None:
            style = {}
        default_wgargs = {'dash': 'solid', 'color': '#0000FF', 'width': 1.75}
        wg_args = {**default_wgargs, **style}
        sc_args = {'dash': 'dot', 'color': '#0000FF', 'width': 0.5}

        logger.debug('Add waveguides to figure.')
        for wg in listcast(flatten(self._obj_list)):
            logger.debug('Add shutter open trace to figure.')
            x_wg, y_wg, z_wg, _, s = wg.points
            x, y, z = self.transform_points(x_wg, y_wg, z_wg)
            xo = split_mask(x, s.astype(bool))
            yo = split_mask(y, s.astype(bool))
            zo = split_mask(z, s.astype(bool))
            [
                fig.add_trace(
                    go.Scattergl(
                        x=list(xoo),
                        y=list(yoo),
                        mode='lines',
                        line=wg_args,
                        showlegend=False,
                        customdata=zoo,
                        hovertemplate='(%{x:.4f}, %{y:.4f}, %{customdata:.4f})<extra>WG</extra>',
                    )
                )
                for xoo, yoo, zoo in zip(xo, yo, zo)
            ]
            logger.debug('Add shutter close trace to figure.')
            if show_shutter_close:
                xc = split_mask(x, ~s.astype(bool))
                yc = split_mask(y, ~s.astype(bool))
                [
                    fig.add_trace(
                        go.Scattergl(
                            x=x,
                            y=y,
                            mode='lines',
                            line=sc_args,
                            hoverinfo='none',
                            showlegend=False,
                        )
                    )
                    for x, y in zip(xc, yc)
                ]
        return fig

    def _plot3d_wg(
        self, fig: go.Figure, show_shutter_close: bool = True, style: dict[str, Any] | None = None
    ) -> go.Figure:
        """3D plot helper.

        The function takes a figure and a style dictionary as inputs, and adds a 3D trace to the figure for each
        Waveguide stored in the ``Writer`` object.

        Parameters
        ----------
        fig : go.Figure
            Plotly figure object to add the waveguide traces.
        style : dict
            Dictionary containing all the styling parameters of the waveguide.

        Returns
        -------
        go.Figure
            Input figure with added waveguide traces.

        See Also
        --------
        go.Figure : Plotly's figure object.
        go.Scatter3d : Plotly's method to trace paths and lines.
        """

        if style is None:
            style = dict()
        default_wgargs = {'dash': 'solid', 'color': '#0000ff', 'width': 1.5}
        wg_args = {**default_wgargs, **style}
        sc_args = {'dash': 'dot', 'color': '#0000ff', 'width': 0.5}

        logger.debug('Add waveguides to figure.')
        for wg in listcast(flatten(self._obj_list)):
            x_wg, y_wg, z_wg, _, s = wg.points
            x, y, z = self.transform_points(x_wg, y_wg, z_wg)
            xo = split_mask(x, s.astype(bool))
            yo = split_mask(y, s.astype(bool))
            zo = split_mask(z, s.astype(bool))
            logger.debug('Add shutter open trace.')
            [
                fig.add_trace(
                    go.Scatter3d(
                        x=x,
                        y=y,
                        z=z,
                        mode='lines',
                        line=wg_args,
                        showlegend=False,
                        hovertemplate='(%{x:.4f}, %{y:.4f}, %{z:.4f})<extra>WG</extra>',
                    )
                )
                for x, y, z in zip(xo, yo, zo)
            ]
            if show_shutter_close:
                logger.debug('Add shutter close trace.')
                xc = split_mask(x, ~s.astype(bool))
                yc = split_mask(y, ~s.astype(bool))
                zc = split_mask(z, ~s.astype(bool))
                [
                    fig.add_trace(
                        go.Scatter3d(
                            x=x,
                            y=y,
                            z=z,
                            mode='lines',
                            line=sc_args,
                            hoverinfo='none',
                            showlegend=False,
                        )
                    )
                    for x, y, z in zip(xc, yc, zc)
                ]
        return fig


class NasuWriter(Writer):
    """NasuWaveguide Writer class."""

<<<<<<< HEAD
    def __init__(self, param: dict[str, Any], objects: list[NasuWaveguide] | None = None, **kwargs) -> None:
=======
    def __init__(self, param: dict[str, Any], objects: list[NasuWaveguide] | None = None, **kwargs: Any | None) -> None:

>>>>>>> 6e3b3057
        p = copy.deepcopy(param)
        p.update(kwargs)

        super().__init__(**p)

        self._obj_list: list[NasuWaveguide] = flatten(listcast(objects)) if objects is not None else []
        self._param: dict[str, Any] = p
        self._export_path = self.CWD / (self.export_dir or '')
        self._fabtime: float = 0.0

    @property
    def objs(self) -> list[Any]:
        """NasuWaveguide objects.

        Property for returning the NasuWaveguide objects contained inside a NasuWaveguideWriter.

        Returns
        -------
        list
           List of NasuWaveguide objects.
        """
        return self._obj_list

    @property
    def fab_time(self) -> float:
        """Nasu waveguides fabrication time.

        Returns
        -------
        float
           Total Nasu waveguides fabrication time [s].
        """
        logger.debug(f'Return fabrication time = {self._fabtime}.')
        return self._fabtime

    def add(self, objs: NasuWaveguide | list[NasuWaveguide]) -> None:
        """Append NasuWaveguide objects.

        Parameters
        ----------
        objs: NasuWaveguide | list[NasuWaveguide]
            Waveguide object to be added to object list.

        Returns
        -------
        None.
        """

        objs_cast = flatten(listcast(objs))
        if all(isinstance(wg, NasuWaveguide) for wg in objs_cast):
            self._obj_list.extend(objs_cast)
            logger.debug('Waveguide added to _obj_list.')
        else:
            logger.error('The objects must be of NasuWaveguide type. Given wrong type.')
            raise TypeError('The objects must be of NasuWaveguide type. Given wrong type.')

    def plot2d(
        self, fig: go.Figure | None = None, show_shutter_close: bool = True, style: dict[str, Any] | None = None
    ) -> go.Figure:
        """Plot 2D.

        2D plot of the NasuWaveguide objects contained in ``self._obj_list``.

        Parameters
        ----------
        fig : go.Figure, optional
            Optional plotly figure object, if no figure is provided a new one is created and updated with the
            NasuWaveguide objects stored in the Writer class. If a figure is provided it is updated by adding the
            stored objects. The default behaviour is creating a new figure.
        show_shutter_close : bool, optional
            Boolean flag, if ``True`` the movements with closed shutter are represented. The default value is ``False``.
        style: dict(str, Any)
            Plotly compatible styles options for representing the objects.

        Returns
        -------
        go.Figure
            Plotly figure with the 2D plot of the stored NasuWaveguide.
        """

        # If existing figure is given as input parameter append to the figure and return it
        if fig is not None:
            logger.debug('Update figure.')
            return self._plot2d_nwg(fig=fig, show_shutter_close=show_shutter_close, style=style)

        # If fig is None create a new figure from scratch
        logger.debug('Create figure.')
        fig = go.Figure()
        logger.debug('Update figure.')
        fig = self._plot2d_nwg(fig=fig, show_shutter_close=show_shutter_close, style=style)
        x0, y0, x1, y1 = self._get_glass_borders()
        fig = plot2d_base_layer(fig, x0=x0, y0=y0, x1=x1, y1=y1)  # Add glass, shift_origin and axis elements
        return fig

    def plot3d(
        self, fig: go.Figure | None = None, show_shutter_close: bool = True, style: dict[str, Any] | None = None
    ) -> go.Figure:
        """Plot 3D.

        3D plot of the NasuWaveguide objects contained in ``self._obj_list``.

        Parameters
        ----------
        fig : go.Figure, optional
            Optional plotly figure object, if no figure is provided a new one is created and updated with the
            NasuWaveguide objects stored in the Writer class. If a figure is provided it is updated by adding the
            stored objects. The default behaviour is creating a new figure.
        show_shutter_close : bool, optional
            Boolean flag, if ``True`` the movements with closed shutter are represented. The default value is ``False``.
        style: dict(str, Any)
            Plotly compatible styles options for representing the objects.

        Returns
        -------
        go.Figure
            Plotly figure with the 3D plot of the stored NasuWaveguide.
        """

        # If existing figure is given as input parameter append to the figure and return it
        if fig is not None:
            logger.debug('Update figure.')
            return self._plot3d_nwg(fig=fig, show_shutter_close=show_shutter_close, style=style)

        # If fig is None create a new figure from scratch
        logger.debug('Create figure.')
        fig = go.Figure()
        logger.debug('Update figure.')
        fig = self._plot3d_nwg(fig=fig, show_shutter_close=show_shutter_close, style=style)
        fig = plot3d_base_layer(fig)  # Add glass, shift_origin and axis elements
        return fig

    def pgm(self, verbose: bool = False) -> None:
        """Export to PGM file.

        Function for the compilation of NasuWaveguide objects. The function produces a *single file* containing all the
        instructions of the waveguides.

        Parameters
        ----------
        verbose : bool, optional
            Boolean flag, if ``True`` some information about the exporting procedures are printed. The default value is
            ``False``.

        Returns
        -------
        None.

        See Also
        --------
        ``femto.pgmcompiler.PGMCompiler`` : class that convert lists of points to PGM file.
        """

        if not self._obj_list:
            logger.debug('No object in current writer, no PGM file created.')
            return

        _nwg_fab_time = 0.0
        fn = pathlib.Path(self.filename).stem + '_NASU.pgm'

        with PGMCompiler.from_dict(self._param, filename=fn, verbose=verbose) as G:
            for nwg in self._obj_list:
                for shift in nwg.adj_scan_order:
                    _nwg_fab_time += nwg.fabrication_time
                    dx, dy, dz = nwg.adj_scan_shift
                    coord_shift = np.array([dx, dy, dz, 0, 0]).reshape(-1, 1)
                    logger.debug(f'Export {nwg}.')
                    G.write(nwg.points + shift * coord_shift)
            G.go_init()
            _nwg_fab_time += G.total_dwell_time
        del G

        self._fabtime = _nwg_fab_time
        string = '{:.<49} {}'.format(
            'Estimated Nasu waveguides fabrication time: ', datetime.timedelta(seconds=int(self._fabtime))
        )
        logger.info(string)
        self._instructions.clear()

    def _plot2d_nwg(
        self, fig: go.Figure, show_shutter_close: bool = True, style: dict[str, Any] | None = None
    ) -> go.Figure:
        """2D plot helper.

        The function takes a figure and a style dictionary as inputs, and adds a trace to the figure for each
        NasuWaveguide stored in the ``Writer`` object.

        Parameters
        ----------
        fig : go.Figure
            Plotly figure object to add the Nasu waveguide traces.
        style : dict
            Dictionary containing all the styling parameters of the Nasu waveguide.

        Returns
        -------
        go.Figure
            Input figure with added Nasu waveguide traces.

        See Also
        --------
        go.Figure : Plotly's figure object.
        go.Scattergl : Plotly's method to trace paths and lines.
        """

        if style is None:
            style = dict()
        default_wgargs = {'dash': 'solid', 'color': '#0000ff', 'width': 1.5}
        wg_args = {**default_wgargs, **style}
        sc_args = {'dash': 'dot', 'color': '#0000ff', 'width': 0.5}

        logger.debug('Add Nasu waveguides to figure.')
        for nwg in listcast(flatten(self._obj_list)):
            for shift in nwg.adj_scan_order:
                dx, dy, dz = nwg.adj_scan_shift
                coord_shift = np.array([dx, dy, dz, 0, 0]).reshape(-1, 1)
                x_wg, y_wg, z_wg, _, s = nwg.points + shift * coord_shift
                x, y, _ = self.transform_points(x_wg, y_wg, z_wg)
                xo = split_mask(x, s.astype(bool))
                yo = split_mask(y, s.astype(bool))
                [
                    fig.add_trace(
                        go.Scattergl(
                            x=list(xoo),
                            y=list(yoo),
                            mode='lines',
                            line=wg_args,
                            showlegend=False,
                            hovertemplate='(%{x:.4f}, %{y:.4f})<extra>WG</extra>',
                        )
                    )
                    for xoo, yoo in zip(xo, yo)
                ]
                if show_shutter_close:
                    xc = split_mask(x, ~s.astype(bool))
                    yc = split_mask(y, ~s.astype(bool))
                    [
                        fig.add_trace(
                            go.Scattergl(
                                x=x,
                                y=y,
                                mode='lines',
                                line=sc_args,
                                hoverinfo='none',
                                showlegend=False,
                            )
                        )
                        for x, y in zip(xc, yc)
                    ]
        return fig

    def _plot3d_nwg(
        self, fig: go.Figure, show_shutter_close: bool = True, style: dict[str, Any] | None = None
    ) -> go.Figure:
        """3D plot helper.

        The function takes a figure and a style dictionary as inputs, and adds a 3D trace to the figure for each
        NasuWaveguide stored in the ``Writer`` object.

        Parameters
        ----------
        fig : go.Figure
            Plotly figure object to add the Nasu waveguide traces.
        style : dict
            Dictionary containing all the styling parameters of the Nasu waveguide.

        Returns
        -------
        go.Figure
            Input figure with added waveguide traces.

        See Also
        --------
        go.Figure : Plotly's figure object.
        go.Scatter3d : Plotly's method to trace paths and lines.
        """

        if style is None:
            style = dict()
        default_wgargs = {'dash': 'solid', 'color': '#0000ff', 'width': 1.5}
        wg_args = {**default_wgargs, **style}
        sc_args = {'dash': 'dot', 'color': '#0000ff', 'width': 0.5}

        logger.debug('Add waveguides to figure.')
        for nwg in listcast(flatten(self._obj_list)):
            for shift in nwg.adj_scan_order:
                dx, dy, dz = nwg.adj_scan_shift
                coord_shift = np.array([dx, dy, dz, 0, 0]).reshape(-1, 1)
                x_wg, y_wg, z_wg, _, s = nwg.points + shift * coord_shift
                x, y, z = self.transform_points(x_wg, y_wg, z_wg)
                xo = split_mask(x, s.astype(bool))
                yo = split_mask(y, s.astype(bool))
                zo = split_mask(z, s.astype(bool))
                [
                    fig.add_trace(
                        go.Scatter3d(
                            x=x,
                            y=y,
                            z=z,
                            mode='lines',
                            line=wg_args,
                            showlegend=False,
                            hovertemplate='(%{x:.4f}, %{y:.4f}, %{z:.4f})<extra>WG</extra>',
                        )
                    )
                    for x, y, z in zip(xo, yo, zo)
                ]
                if show_shutter_close:
                    xc = split_mask(x, ~s.astype(bool))
                    yc = split_mask(y, ~s.astype(bool))
                    zc = split_mask(z, ~s.astype(bool))
                    [
                        fig.add_trace(
                            go.Scatter3d(
                                x=x,
                                y=y,
                                z=z,
                                mode='lines',
                                line=sc_args,
                                hoverinfo='none',
                                showlegend=False,
                            )
                        )
                        for x, y, z in zip(xc, yc, zc)
                    ]
        return fig


class MarkerWriter(Writer):
    """Marker Writer class."""

<<<<<<< HEAD
    def __init__(self, param: dict[str, Any], objects: list[Marker] | None = None, **kwargs) -> None:
=======
    def __init__(self, param: dict[str, Any], objects: list[Marker] | None = None, **kwargs: Any | None) -> None:

>>>>>>> 6e3b3057
        p = copy.deepcopy(param)
        p.update(kwargs)

        super().__init__(**p)

        self._obj_list: list[Marker] = flatten(listcast(objects)) if objects is not None else []
        self._param: dict[str, Any] = p
        self._export_path = self.CWD / (self.export_dir or '')
        self._fabtime: float = 0.0

    @property
    def objs(self) -> list[Any]:
        """Marker objects.

        Property for returning the Marker objects contained inside a MarkerWriter.

        Returns
        -------
        list
           List of Marker objects.
        """
        return self._obj_list

    @property
    def fab_time(self) -> float:
        """Marker fabrication time.

        Returns
        -------
        float
           Total marker fabrication time [s].
        """
        logger.debug(f'Return fabrication time = {self._fabtime}.')
        return self._fabtime

    def add(self, objs: Marker | list[Marker]) -> None:
        """Add Marker objects.

        Parameters
        ----------
        objs: Marker | list[Marker]
            Marker object to be added to object list.

        Returns
        -------
        None.
        """

        objs_cast = flatten(listcast(objs))
        if not all(isinstance(obj, Marker) for obj in objs_cast):
            logger.error('The objects must be of Marker type. Given wrong type.')
            raise TypeError('The objects must be of Marker type. Given wrong type.')
        self._obj_list.extend(objs_cast)
        logger.debug('Marker added to _obj_list.')

    def plot2d(
        self, fig: go.Figure | None = None, show_shutter_close: bool = True, style: dict[str, Any] | None = None
    ) -> go.Figure:
        """Plot 2D.

        2D plot of the Marker objects contained in ``self._obj_list``.

        Parameters
        ----------
        fig : go.Figure, optional
            Optional plotly figure object, if no figure is provided a new one is created and updated with the Marker
            objects stored in the Writer class. If a figure is provided it is updated by adding the stored objects. The
            default behaviour is creating a new figure.
        show_shutter_close : bool, optional
            Boolean flag, if ``True`` the movements with closed shutter are represented. The default value is ``False``.
        style: dict(str, Any)
            Plotly compatible styles options for representing the objects.

        Returns
        -------
        go.Figure
            Plotly figure with the 2D plot of the stored Marker.
        """

        # If existing figure is given as input parameter append to the figure and return it
        if fig is not None:
            logger.debug('Update figure.')
            return self._plot2d_mk(fig=fig, style=style)

        # If fig is None create a new figure from scratch
        logger.debug('Create figure.')
        fig = go.Figure()
        logger.debug('Update figure.')
        fig = self._plot2d_mk(fig=fig, style=style)
        x0, y0, x1, y1 = self._get_glass_borders()
        fig = plot2d_base_layer(fig, x0=x0, y0=y0, x1=x1, y1=y1)  # Add glass, shift_origin and axis elements
        return fig

    def plot3d(
        self, fig: go.Figure | None = None, show_shutter_close: bool = True, style: dict[str, Any] | None = None
    ) -> go.Figure:
        """Plot 3D.

        3D plot of the Marker objects contained in ``self._obj_list``.

        Parameters
        ----------
        fig : go.Figure, optional
            Optional plotly figure object, if no figure is provided a new one is created and updated with the Marker
            objects stored in the Writer class. If a figure is provided it is updated by adding the stored objects. The
            default behaviour is creating a new figure.
        show_shutter_close : bool, optional
            Boolean flag, if ``True`` the movements with closed shutter are represented. The default value is ``False``.
        style: dict(str, Any)
            Plotly compatible styles options for representing the objects.

        Returns
        -------
        go.Figure
            Plotly figure with the 3D plot of the stored Marker.
        """

        # If existing figure is given as input parameter append to the figure and return it
        if fig is not None:
            logger.debug('Update figure.')
            return self._plot3d_mk(fig=fig, style=style)

        # If fig is None create a new figure from scratch
        logger.debug('Create figure.')
        fig = go.Figure()
        logger.debug('Update figure.')
        fig = self._plot3d_mk(fig=fig, style=style)
        fig = plot3d_base_layer(fig)  # Add glass, shift_origin and axis elements
        return fig

    def pgm(self, verbose: bool = False) -> None:
        """Export to PGM file.

        Function for the compilation of Marker objects. The function produces a *single file* containing all the
        instructions of the markers and ablations.

        Parameters
        ----------
        verbose : bool, optional
            Boolean flag, if ``True`` some information about the exporting procedures are printed. The default value is
            ``False``.

        Returns
        -------
        None.

        See Also
        --------
        ``femto.pgmcompiler.PGMCompiler`` : class that convert lists of points to PGM file.
        """

        if not self._obj_list:
            logger.debug('No object in current writer, no PGM file created.')
            return

        _mk_fab_time = 0.0
        fn = pathlib.Path(self.filename).stem + '_MK.pgm'

        with PGMCompiler.from_dict(self._param, filename=fn, verbose=verbose) as G:
            for idx, mk in enumerate(flatten(self._obj_list)):
                logger.debug(f'Export {mk}.')
                with G.repeat(mk.scan):
                    _mk_fab_time += mk.fabrication_time
                    G.comment(f'MARKER {idx + 1}')
                    G.write(mk.points)
                    G.comment('')
            G.go_origin()
            _mk_fab_time += G.total_dwell_time
        del G

        self._fabtime = _mk_fab_time
        string = '{:.<49} {}'.format(
            'Estimated markers fabrication time: ', datetime.timedelta(seconds=int(self._fabtime))
        )
        logger.info(string)
        self._instructions.clear()

    def _plot2d_mk(self, fig: go.Figure, style: dict[str, Any] | None = None) -> go.Figure:
        """2D plot helper.

        The function takes a figure and a style dictionary as inputs, and adds a trace to the figure for each
        Marker stored in the ``Writer`` object.

        Parameters
        ----------
        fig : go.Figure
            Plotly figure object to add the marker traces.
        style : dict
            Dictionary containing all the styling parameters of the marker.

        Returns
        -------
        go.Figure
            Input figure with added marker traces.

        See Also
        --------
        go.Figure : Plotly's figure object.
        go.Scattergl : Plotly's method to trace paths and lines.
        """

        if style is None:
            style = dict()
        default_mkargs = {'dash': 'solid', 'color': '#000000', 'width': 2.0}
        mk_args = {**default_mkargs, **style}

        logger.debug('Add marker trace to figure.')
        for mk in listcast(flatten(self._obj_list)):
            x_wg, y_wg, z_wg, _, s = mk.points
            x, y, z = self.transform_points(x_wg, y_wg, z_wg)
            xo = split_mask(x, s.astype(bool))
            yo = split_mask(y, s.astype(bool))
            [
                fig.add_trace(
                    go.Scattergl(
                        x=x,
                        y=y,
                        mode='lines',
                        line=mk_args,
                        showlegend=False,
                        hovertemplate='(%{x:.4f}, %{y:.4f})<extra>MK</extra>',
                    )
                )
                for x, y in zip(xo, yo)
            ]
        return fig

    def _plot3d_mk(self, fig: go.Figure, style: dict[str, Any] | None = None) -> go.Figure:
        """3D plot helper.

        The function takes a figure and a style dictionary as inputs, and adds a 3D trace to the figure for each
        Marker stored in the ``Writer`` object.

        Parameters
        ----------
        fig : go.Figure
            Plotly figure object to add the marker traces.
        style : dict
            Dictionary containing all the styling parameters of the marker.

        Returns
        -------
        go.Figure
            Input figure with added marker traces.

        See Also
        --------
        go.Figure : Plotly's figure object.
        go.Scatter3d : Plotly's method to trace paths and lines.
        """

        if style is None:
            style = dict()
        default_mkargs = {'dash': 'solid', 'color': '#000000', 'width': 2.0}
        mk_args = {**default_mkargs, **style}

        logger.debug('Add marker trace to figure.')
        for mk in listcast(flatten(self._obj_list)):
            x_wg, y_wg, z_wg, _, s = mk.points
            x, y, z = self.transform_points(x_wg, y_wg, z_wg)
            xo = split_mask(x, s.astype(bool))
            yo = split_mask(y, s.astype(bool))
            zo = split_mask(z, s.astype(bool))
            [
                fig.add_trace(
                    go.Scatter3d(
                        x=x,
                        y=y,
                        z=z,
                        mode='lines',
                        line=mk_args,
                        showlegend=False,
                        hovertemplate='<extra>MK</extra>',
                    )
                )
                for x, y, z in zip(xo, yo, zo)
            ]
        return fig


def main() -> None:
    """The main function of the script."""
    from femto.curves import sin, circ, spline_bridge
    from femto.waveguide import NasuWaveguide

    # Data
    param_wg: dict[str, Any] = dict(scan=6, speed=20, radius=15, pitch=0.080, int_dist=0.007, samplesize=(10, 3))
    param_gc: dict[str, Any] = dict(filename='testPGM.pgm', samplesize=param_wg['samplesize'])

    increment = [5.0, 0, 0]

    # Calculations
    mzi = []
    for index in range(2):
        wg = NasuWaveguide(adj_scan_shift=(0, 0.004, 0), **param_wg)
        wg.y_init = -wg.pitch / 2 + index * wg.pitch
        wg.start()
        wg.linear(increment)
        wg.bend(dy=(-1) ** index * 0.08, dz=(-1) ** index * 0.015, fx=spline_bridge)
        wg.bend(dy=(-1) ** (index + 1) * wg.dy_bend, dz=0, fx=circ)
        wg.bend(dy=(-1) ** index * wg.dy_bend, dz=0, fx=sin)
        wg.linear(increment)
        wg.end()
        mzi.append(wg)

    nwr = NasuWriter(param_gc, objects=mzi)
    fig = nwr.plot3d()
    fig.show()


if __name__ == '__main__':
    main()<|MERGE_RESOLUTION|>--- conflicted
+++ resolved
@@ -1057,12 +1057,7 @@
 class WaveguideWriter(Writer):
     """Waveguide Writer class."""
 
-<<<<<<< HEAD
-    def __init__(self, param: dict[str, Any], objects: list[Waveguide] | None = None, **kwargs) -> None:
-=======
     def __init__(self, param: dict[str, Any], objects: list[Waveguide] | None = None, **kwargs: Any | None) -> None:
-
->>>>>>> 6e3b3057
         p = copy.deepcopy(param)
         p.update(kwargs)
 
@@ -1391,13 +1386,7 @@
 
 class NasuWriter(Writer):
     """NasuWaveguide Writer class."""
-
-<<<<<<< HEAD
-    def __init__(self, param: dict[str, Any], objects: list[NasuWaveguide] | None = None, **kwargs) -> None:
-=======
     def __init__(self, param: dict[str, Any], objects: list[NasuWaveguide] | None = None, **kwargs: Any | None) -> None:
-
->>>>>>> 6e3b3057
         p = copy.deepcopy(param)
         p.update(kwargs)
 
@@ -1728,12 +1717,7 @@
 class MarkerWriter(Writer):
     """Marker Writer class."""
 
-<<<<<<< HEAD
-    def __init__(self, param: dict[str, Any], objects: list[Marker] | None = None, **kwargs) -> None:
-=======
     def __init__(self, param: dict[str, Any], objects: list[Marker] | None = None, **kwargs: Any | None) -> None:
-
->>>>>>> 6e3b3057
         p = copy.deepcopy(param)
         p.update(kwargs)
 
