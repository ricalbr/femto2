from __future__ import annotations

import collections
import copy
import os
import pathlib
from typing import Any
from typing import cast
from typing import TypeVar
from typing import Union

import dill
import plotly.graph_objects as go
from femto import logger
from femto.curves import sin
from femto.helpers import flatten
from femto.laserpath import LaserPath
from femto.marker import Marker
from femto.spreadsheet import Spreadsheet
from femto.trench import Trench
from femto.trench import TrenchColumn
from femto.trench import UTrenchColumn
from femto.waveguide import NasuWaveguide
from femto.waveguide import Waveguide
from femto.writer import MarkerWriter
from femto.writer import NasuWriter
from femto.writer import TrenchWriter
from femto.writer import UTrenchWriter
from femto.writer import WaveguideWriter

# Create a generic variable that can be 'Device', or any subclass.
DV = TypeVar('DV', bound='Device')

types = dict(WG=Waveguide, NWG=NasuWaveguide, MK=Marker, LP=LaserPath, TR=Trench, TC=TrenchColumn, UTC=UTrenchColumn)


class Device:
    """Class representing a Device.

    A Device is a collection of ``Waveguide``, ``NasuWaveguide``, ``Marker``, ``Trench`` (or ``TrenchColumn``)
    objects.
    """

    def __init__(self, **param) -> None:
        self.unparsed_objects: list[Any] = []
        self.fig: go.Figure | None = None
        self.fabrication_time: float = 0.0
        self.writers = {
<<<<<<< HEAD
            Waveguide: WaveguideWriter(wg_list=[], **param),
            NasuWaveguide: NasuWriter(nw_list=[], **param),
            Marker: MarkerWriter(mk_list=[], **param),
            TrenchColumn: TrenchWriter(tc_list=[], **param),
            UTrenchColumn: UTrenchWriter(utc_list=[], **param),
        }

        self._param: dict[str, Any] = dict(**param)
        self._printed_angle_warning: bool = False
=======
            TrenchColumn: TrenchWriter(param=param, objects=[]),
            UTrenchColumn: UTrenchWriter(param=param, objects=[]),
            Marker: MarkerWriter(param=param, objects=[]),
            Waveguide: WaveguideWriter(param=param, objects=[]),
            NasuWaveguide: NasuWriter(param=param, objects=[]),
        }

        self._param: dict[str, Any] = copy.deepcopy(param)
>>>>>>> 79cc5217
        logger.info(f'Instantiate device {self._param["filename"].rsplit(".", 1)[0]}.')

    @classmethod
    def from_dict(cls, param: dict[str, Any]):
        return cls(**param)

    def append(self, obj: Any) -> None:
        """Append object to Device.

        Parameters
        ----------
        obj: any object that can be stored in a ``Device`` class.

        Returns
        -------
        None
        """

        logger.debug(f'Parsing {obj}.')
        self.parse_objects(unparsed_objects=copy.copy(flatten([obj])))

    def extend(self, obj: list[Any]) -> None:
        """Exend Device objects list.

        Parameters
        ----------
        obj: List of any object that can be stored in a ``Device`` class.

        Returns
        -------
        None
        """

        if not isinstance(obj, list):
            raise TypeError(f'The object must be a list. {type(obj)} was given.')
        logger.debug(f'Parsing {obj}.')
        self.parse_objects(unparsed_objects=copy.copy(obj))

    def parse_objects(self, unparsed_objects: Any | list[Any]) -> None:
        """Parse objects.

        The function takes a list of objects and parse all of them based on their types.
        If the type of the object matches one of the types of the ``Writer`` registered in the ``Device`` class,
        the object is added to the ``Writer._obj_list``. If not, a ``TypeError`` is raised.

        Parameters
        ----------
        unparsed_objects : list
            List of object that can be stored in a ``Device`` class.

        Returns
        -------
        None
        """

        # split the unparsed_object list based on the type of each element
        d = collections.defaultdict(list)
        while unparsed_objects:
            obj = unparsed_objects.pop(0)
            if isinstance(obj, list):
                d[type(obj[0])].append(obj)
            else:
                d[type(obj)].append(obj)

        # add each element to the type-matching writer
        for k, e in d.items():
            try:
                logger.debug(f'Assign {e} to {self.writers[k]}.')
                self.writers[k].extend(e)
            except KeyError as err:
                logger.error(f'Found unexpected type {err.args}.')
                raise TypeError(f'Found unexpected type {err.args}.')

    def plot2d(self, show: bool = True, save: bool = False, show_shutter_close: bool = True) -> None:
        """Plot 2D.

        2D plot of all the objects stored in the ``Device`` class.

        Parameters
        ----------
        show : bool, optional
            Boolean flag to automatically show the plot. The default value is True.
        save : bool, optional
            Boolean flag to automatically save the plot. The default value is False.
        show_shutter_close : bool, optional
            Boolean flag to show the lines with closed shutter. The default value is True.

        Returns
        -------
        None
        """

        logger.info('Plotting 2D objects...')
        self.fig = go.Figure()
        for writer in self.writers.values():
            # TODO: fix standard fig update
            logger.debug(f'Plot 2D object from {writer}.')
            self.fig = writer.plot2d(self.fig, show_shutter_close=show_shutter_close)
            logger.debug('Update 2D figure.')
            self.fig = writer.standard_2d_figure_update(self.fig)
        if show:
            logger.debug('Show 2D plot.')
            self.fig.show()
        if save:
            self.save()

    def plot3d(self, show: bool = True, save: bool = False, show_shutter_close: bool = True) -> None:
        """Plot 3D.

        3D plot of all the objects stored in the ``Device`` class.

        Parameters
        ----------
        show : bool, optional
            Boolean flag to automatically show the plot. The default value is True.
        save : bool, optional
            Boolean flag to automatically save the plot. The default value is False.
        show_shutter_close : bool, optional
            Boolean flag to show the lines with closed shutter. The default value is True.

        Returns
        -------
        None
        """

        logger.info('Plotting 3D objects...')
        self.fig = go.Figure()
        for key, writer in self.writers.items():
            logger.debug(f'Plot 3D object from {writer}.')
            self.fig = writer.plot3d(self.fig, show_shutter_close=show_shutter_close)
            logger.debug('Update 3D figure.')
            self.fig = writer.standard_3d_figure_update(self.fig)
        if show:
            logger.debug('Show 3D plot.')
            self.fig.show()
        if save:
            self.save()

    def pgm(self, verbose: bool = False) -> None:
        """Export to PGM.

        Export all the objects stored in ``Device`` class as a `PGM` file.

        Parameters
        ----------
        verbose : bool, optional
            Boolean flag to print informations during the export operation. The default value is ``False``.

        Returns
        -------
        None
        """

        for key, writer in self.writers.items():
            if verbose and writer.objs:
                logger.info(f'Exporting {key.__name__} objects...')

            # writer = cast(Union[WaveguideWriter, NasuWriter, TrenchWriter, UTrenchWriter, MarkerWriter], writer)
            writer.pgm(verbose=self._printed_angle_warning)
            self._printed_angle_warning = True

            self.fabrication_time += writer.fab_time

        logger.info('\b' * 20)
        if verbose:
            logger.info('Export .pgm files completed.\n')

    def export(self, export_dir: str = 'EXPORT', verbose: bool = False, **kwargs) -> None:
        """Export objects to pickle files.

        Export all the objects stored in ``Device`` class as a `pickle` file.

        Parameters
        ----------
        export_dir: str, optional
            Name of the directory inside which export objects.
        verbose : bool, optional
            Boolean flag to print informations during the export operation.

        Returns
        -------
        None
        """

        for key, writer in self.writers.items():
            if verbose and writer.objs:
                logger.info(f'Exporting {key.__name__} objects...')

            writer = cast(Union[WaveguideWriter, NasuWriter, TrenchWriter, UTrenchWriter, MarkerWriter], writer)
            writer.export(export_dir=export_dir)
        if verbose:
            logger.info('Export objects completed.\n')

    def xlsx(self, metadata: dict | None = None, verbose: bool = True, **param) -> None:
        """Generate the spreadsheet.

        Add all waveguides and markers of the ``Device`` to the spreadsheet.
        """

        if not metadata:
            metadata = {
                'laser name': self._param.get('laser') or '',
                'sample name': pathlib.Path(self._param.get('filename')).stem or '',
            }

        # Fetch all objects from writers
        objs = []
        for key, writer in self.writers.items():
            if isinstance(writer, (WaveguideWriter, NasuWriter, MarkerWriter)):
                objs.extend(writer.objs)

        # Generate Spreadsheet
        with Spreadsheet(**param, metadata=metadata) as S:
            if verbose:
                logger.info('Generating spreadsheet...')
            S.write(objs)
            if verbose:
                logger.info('Create .xlsx file completed.')

    def save(self, filename: str = 'scheme.html', opt: dict[str, Any] | None = None) -> None:
        """Save figure.

        Save the plot as a file.

        Parameters
        ----------
        filename: str, optional
            Filename of the output image file. The default name is "scheme.html".
        opt : dict, optional
            Dictionary with exporting options specifications.

        Returns
        -------
        None

        See Also
        --------
        go.Figure.write_image : Method to export a plotly image.
        """

        if opt is None:
            opt = dict()
        default_opt = {'width': 1980, 'height': 1080, 'scale': 2, 'engine': 'kaleido'}
        opt = {**default_opt, **opt}

        if self.fig is None:
            return None

        fn = pathlib.Path(filename)
        logger.info(f'Saving plot to "{fn}".')

        if fn.suffix.lower() in ['.html', '']:
            self.fig.write_html(str(fn.with_suffix('.html')))
        else:
            self.fig.write_image(str(fn), **opt)

    @staticmethod
    def load_objects(folder: str | pathlib.Path, param: dict[str, Any], verbose: bool = False) -> Device:
        """
        The load_objects method loads the objects from a folder.

        Parameters
        ----------
            folder: str | pathlib.Path
                Specify the folder where the objects are stored
            param: dict
                Pass a dictionary of parameters to the load_objects function
            verbose: bool
                Print the progress of the function

        Returns
        -------

            A list of objects that have been loaded from the given folder
        """

        dev = Device(**param)
        objs = []

        for root, dirs, files in os.walk(folder):
            if not files:
                logger.warning(f'No file is present in the given directory {folder}.')
            for file in files:
                if verbose and file:
                    logger.info(f'Loading {file} object...')
                filename = pathlib.Path(root) / file
                with open(filename, 'rb') as f:
                    objs.append(dill.load(f))

        dev.append(objs)
        if verbose:
            logger.info('Loading objects completed.\n')
        return dev


def main() -> None:
    """The main function of the script."""

    from femto.trench import TrenchColumn
    from femto.waveguide import Waveguide

    # Parameters
    param_wg: dict[str, Any] = dict(speed=20, radius=25, pitch=0.080, int_dist=0.007, samplesize=(25, 3))
    param_tc: dict[str, Any] = dict(length=1.0, base_folder='', y_min=-0.1, y_max=4 * 0.080 + 0.1, u=[30.0, 32.0])
    param_gc: dict[str, Any] = dict(
        filename='testCell.pgm', laser='PHAROS', new_origin=(0.5, 0.5), samplesize=(25, 1), aerotech_angle=-1.023
    )

    dev = Device.from_dict(param_gc)

    # Waveguides
    x_center = 0
    coup = [Waveguide(**param_wg) for _ in range(5)]
    for i, wg in enumerate(coup):
        wg.start([-2, i * wg.pitch, 0.035])
        wg.coupler(dy=(-1) ** i * wg.dy_bend, dz=0, fx=sin)
        x_center = wg.x[-1]
        wg.coupler(dy=(-1) ** i * wg.dy_bend, dz=0, fx=sin)
        wg.end()
        dev.append(wg)

    # Trench
    tcol = TrenchColumn(x_center=x_center, **param_tc)
    tcol.dig_from_waveguide(coup, remove=[0, 1])
    dev.append(tcol)

    # Export
    # dev.plot2d()
    # dev.save('circuit_scheme.pdf')
    # dev.pgm()
    # dev.export()

    data_xlsx = dict(
        laboratory='CAPABLE',
        samplename=pathlib.Path(param_gc['filename']).stem,
        material='Cornings Eagle-XG',
        facet='Bottom',
        thickness='1 mm',
        lasername=param_gc['laser'],
        wavelength='1030 nm',
        duration='180 fs',
        reprate='1 MHz',
        attenuator='15 %',
        preset='1',
        objective='20X WI',
    )
    dev.xlsx(metadata=data_xlsx)


if __name__ == '__main__':
    main()<|MERGE_RESOLUTION|>--- conflicted
+++ resolved
@@ -46,17 +46,6 @@
         self.fig: go.Figure | None = None
         self.fabrication_time: float = 0.0
         self.writers = {
-<<<<<<< HEAD
-            Waveguide: WaveguideWriter(wg_list=[], **param),
-            NasuWaveguide: NasuWriter(nw_list=[], **param),
-            Marker: MarkerWriter(mk_list=[], **param),
-            TrenchColumn: TrenchWriter(tc_list=[], **param),
-            UTrenchColumn: UTrenchWriter(utc_list=[], **param),
-        }
-
-        self._param: dict[str, Any] = dict(**param)
-        self._printed_angle_warning: bool = False
-=======
             TrenchColumn: TrenchWriter(param=param, objects=[]),
             UTrenchColumn: UTrenchWriter(param=param, objects=[]),
             Marker: MarkerWriter(param=param, objects=[]),
@@ -64,8 +53,8 @@
             NasuWaveguide: NasuWriter(param=param, objects=[]),
         }
 
-        self._param: dict[str, Any] = copy.deepcopy(param)
->>>>>>> 79cc5217
+        self._param: dict[str, Any] = dict(**param)
+        self._printed_angle_warning: bool = False
         logger.info(f'Instantiate device {self._param["filename"].rsplit(".", 1)[0]}.')
 
     @classmethod
