import time

import matplotlib.patches as patches
import matplotlib.pyplot as plt
import numpy as np
from descartes import PolygonPatch
from femto import Marker, PGMCompiler, PGMTrench, Trench, TrenchColumn, Waveguide
from femto.helpers import listcast, nest_level
from mpl_toolkits.mplot3d import Axes3D
from shapely.affinity import rotate, translate
from shapely.geometry import Point


class Cell(PGMCompiler):
    def __init__(self, param):
        super(Cell, self).__init__(param)
        self._param = param
        self.waveguides = []
        self.markers = []
        self.trench_cols = []
        self.trenches = []
        self.fig = None
        self.ax = None

    def append(self, obj):
        if isinstance(obj, Marker):
            self.markers.append(obj)
        elif isinstance(obj, Waveguide) or (isinstance(obj, list) and all(isinstance(x, Waveguide) for x in obj)):
            self.waveguides.append(obj)
        elif isinstance(obj, Trench):
            self.trenches.append(obj)
        elif isinstance(obj, TrenchColumn):
            for trc in obj:
                self.append(trc)
            self.trench_cols.append(obj)
        else:
            raise TypeError(f'The object must be a Waveguide, Marker or Trench object. {type(obj)} was given.')

    def plot2d(self, shutter_close: bool = True, aspect: str = 'auto', wg_style=None, sc_style=None, mk_style=None,
               tc_style=None, pc_style=None, tight: bool = True):
        if wg_style is None:
            wg_style = dict()
        if sc_style is None:
            sc_style = dict()
        if mk_style is None:
            mk_style = dict()
        if tc_style is None:
            tc_style = dict()
        if pc_style is None:
            pc_style = dict()
        default_wgargs = {'linestyle': '-', 'color': 'b', 'linewidth': 2.0}
        wgargs = {**default_wgargs, **wg_style}
        default_scargs = {'linestyle': ':', 'color': 'b', 'linewidth': 0.5}
        scargs = {**default_scargs, **sc_style}
        default_mkargs = {'linestyle': '-', 'color': 'k', 'linewidth': 1.0}
        mkargs = {**default_mkargs, **mk_style}
        default_tcargs = {'facecolor': 'k', 'edgecolor': None, 'alpha': 1, 'zorder': 1}
        tcargs = {**default_tcargs, **tc_style}
        default_pcargs = {'facecolor': '#FFD7004D', 'edgecolor': 'b', 'linewidth': 2, 'zorder': 0,}
        pcargs = {**default_pcargs, **pc_style}

        self.fig, self.ax = plt.subplots()
        self.ax.set_xlabel('X [mm]')
        self.ax.set_ylabel('Y [mm]')
        for bunch in self.waveguides:
            for wg in listcast(bunch):
                p = np.array(self.transform_points(wg.points)).T
                xo, yo, _ = self._shutter_mask(p, shutter=1)
                self.ax.plot(xo, yo, **wgargs)
                if shutter_close:
                    xc, yc, _ = self._shutter_mask(p, shutter=0)
                    self.ax.plot(xc, yc, **scargs)
        for mk in self.markers:
            p = np.array(self.transform_points(mk.points)).T
            xo, yo, _ = self._shutter_mask(p, shutter=1)
            self.ax.plot(xo, yo, **mkargs)
        for tr in self.trenches:
            shape = translate(tr.block, xoff=-self.new_origin[0], yoff=-self.new_origin[1])
            shape = rotate(shape, angle=self.angle, use_radians=True, origin=Point(0, 0))
            self.ax.add_patch(PolygonPatch(shape, **tcargs))

<<<<<<< HEAD
        # Glass
        if self.xsample is not None:
            slope = np.inf if self.angle == 0.0 else -1/np.tan(self.angle)
            rot = np.array([[np.cos(self.angle), -np.sin(self.angle)], [np.sin(self.angle), np.cos(self.angle)]])
            p1 = np.dot(rot, np.array([0.0 - self.new_origin[0], 0.0 - self.new_origin[1]]))
            p2 = np.dot(rot, np.array([self.xsample - self.new_origin[0], 0.0 - self.new_origin[1]]))
            self.ax.axline(p1, slope=slope)
            self.ax.axline(p2, slope=slope)

=======
>>>>>>> feafb113
        # Origin
        # self.ax.plot(0.0, 0.0, 'or')
        # self.ax.annotate('(0,0)', (0.0, 0.0), textcoords="offset points", xytext=(0, 10), ha='left', color='r')
        # if isinstance(aspect, str) and aspect.lower() not in ['auto', 'equal']:
        #     raise ValueError(f'aspect must be either `auto` or `equal`. Given {aspect.lower()}.')
        self.ax.set_aspect(aspect)
        if tight: plt.tight_layout()

        rect = patches.Rectangle((0, 0), self.xsample, self.ysample, **pcargs)
        self.ax.add_patch(rect)
        self.ax.autoscale_view()

        # # Glass
        # if self.xsample is not None:
        #     self.ax.axvline(x=0.0 - self.new_origin[0])
        #     self.ax.axvline(x=self.xsample - self.new_origin[0])

        plt.show()

    def plot3d(self, shutter_close=True, wg_style=None, sc_style=None, mk_style=None):
        if wg_style is None:
            wg_style = dict()
        if sc_style is None:
            sc_style = dict()
        if mk_style is None:
            mk_style = dict()
        default_wgargs = {'linestyle': '-', 'color': 'b', 'linewidth': 2.0}
        wgargs = {**default_wgargs, **wg_style}
        default_scargs = {'linestyle': ':', 'color': 'b', 'linewidth': 0.5}
        scargs = {**default_scargs, **sc_style}
        default_mkargs = {'linestyle': '-', 'color': 'k', 'linewidth': 2.0}
        mkargs = {**default_mkargs, **mk_style}

        self.fig = plt.figure()
        self.fig.clf()
        self.ax = Axes3D(self.fig, auto_add_to_figure=False)
        self.fig.add_axes(self.ax)
        self.ax.set_xlabel('X [mm]')
        self.ax.set_ylabel('Y [mm]')
        self.ax.set_zlabel('Z [mm]')
        for bunch in self.waveguides:
            for wg in listcast(bunch):
                xo, yo, zo = self._shutter_mask(wg.points, shutter=1)
                self.ax.plot(xo, yo, zo, **wgargs)
                if shutter_close:
                    xc, yc, zc = self._shutter_mask(wg.points, shutter=0)
                    self.ax.plot(xc, yc, zc, **scargs)
        for mk in self.markers:
            xo, yo, zo = self._shutter_mask(mk.points, shutter=1)
            self.ax.plot(xo, yo, zo, **mkargs)
        self.ax.set_box_aspect(aspect=(2, 1, 0.25))
        self.ax.plot(0.0, 0.0, 0.0, 'or')

    def save(self, filename='device_scheme.pdf', bbox_inches='tight'):
        self.fig.savefig(filename, bbox_inches=bbox_inches)

    def pgm(self, verbose: bool = True, waveguide: bool = True, marker: bool = True, trench: bool = True):
        if waveguide:
            self._wg_pgm(verbose=verbose)
        if marker:
            self._mk_pgm(verbose=verbose)
        if trench:
            self._tc_pgm(verbose=verbose)

    def _wg_pgm(self, verbose: bool = True):

        if nest_level(self.waveguides) > 2:
            raise ValueError(f'The waveguide list has too many nested levels ({nest_level(self.waveguides)}. '
                             'The maximum value is 2.')
        if not self.waveguides:
            return

        _wg_fab_time = 0.0
        self.filename = self.filename.split('.')[0]
        wg_filename = self.filename.split('.')[0] + '_WG.pgm'

        self.header()
        self.dwell(1.0)

        for bunch in self.waveguides:
            with self.repeat(listcast(bunch)[0].scan):
                for wg in listcast(bunch):
                    _wg_fab_time += wg.wtime
                    self.write(wg.points)
        self.homing()

        with open(wg_filename, 'w') as f:
            f.write(''.join(self._instructions))
        if verbose:
            print('G-code compilation completed.')
            print('Estimated fabrication time of the optical device: ',
                  time.strftime('%H:%M:%S', time.gmtime(_wg_fab_time + self._total_dwell_time)))
        self._instructions.clear()
        self._total_dwell_time = 0.0

    def _mk_pgm(self, verbose: bool = True):

        if nest_level(self.markers) > 1:
            raise ValueError(f'The markers list has too many nested levels ({nest_level(self.markers)}. '
                             'The maximum value is 1.')
        if not self.markers:
            return

        _mk_fab_time = 0.0
        self.filename = self.filename.split('.')[0]
        mk_filename = self.filename.split('.')[0] + '_MARKERS.pgm'

        self.header()
        self.dwell(1.0)

        for bunch in self.markers:
            with self.repeat(listcast(bunch)[0].scan):
                for mk in listcast(bunch):
                    _mk_fab_time += mk.wtime
                    self.write(mk.points)
        self.homing()

        with open(mk_filename, 'w') as f:
            f.write(''.join(self._instructions))
        if verbose:
            print('G-code compilation completed.')
            print('Estimated fabrication time of the markers: ',
                  time.strftime('%H:%M:%S', time.gmtime(_mk_fab_time + self._total_dwell_time)))
        self._instructions.clear()
        self._total_dwell_time = 0.0

    def _tc_pgm(self, verbose: bool = True):
        t_writer = PGMTrench(self._param, self.trench_cols)
        t_writer.write()

        if verbose:
            _tc_fab_time = 0.0
            for col in self.trench_cols:
                _tc_fab_time += col.wtime

            print('G-code compilation completed.')
            print('Estimated fabrication time of the isolation trencehs: ',
                  time.strftime('%H:%M:%S', time.gmtime(_tc_fab_time + t_writer._total_dwell_time)))
        del t_writer

    # Private interface
    @staticmethod
    def _shutter_mask(points, shutter: int = 1):
        if shutter not in [0, 1]:
            raise ValueError(f'Shutter must be either OPEN (1) or CLOSE (0). Given {shutter}.')
        x, y, z, _, s = points.T
        ym = np.where(s == shutter, y, np.nan)
        zm = np.where(s == shutter, z, np.nan)
        return x, ym, zm


def _example():
    from femto.helpers import dotdict

    PARAMETERS_GC = dotdict(
            filename='testMarker.pgm',
            lab='CAPABLE',
            new_origin=(1.0, -0.0),
            samplesize=(25, 25),
            angle=0.0,
    )

    PARAMETERS_WG = dotdict(
            scan=6,
            speed=20,
            radius=15,
            pitch=0.080,
            int_dist=0.007,
            lsafe=5,
    )

    increment = [PARAMETERS_WG.lsafe, 0, 0]
    c = Cell(PARAMETERS_GC)

    # Calculations
    mzi = [Waveguide(PARAMETERS_WG) for _ in range(2)]
    for index, wg in enumerate(mzi):
        [xi, yi, zi] = [-2, -wg.pitch / 2 + index * wg.pitch, 0.035]

        wg.start([xi, yi, zi]) \
            .linear(increment) \
            .sin_mzi((-1) ** index * wg.dy_bend) \
            .linear([5, 0, 0]) \
            .sin_mzi((-1) ** index * wg.dy_bend) \
            .linear([27, yi, zi], mode='ABS')
        wg.end()
        c.append(wg)

    c.plot2d()
    c.save('circuit_scheme.pdf')
    c.pgm()


if __name__ == '__main__':
    _example()<|MERGE_RESOLUTION|>--- conflicted
+++ resolved
@@ -79,18 +79,6 @@
             shape = rotate(shape, angle=self.angle, use_radians=True, origin=Point(0, 0))
             self.ax.add_patch(PolygonPatch(shape, **tcargs))
 
-<<<<<<< HEAD
-        # Glass
-        if self.xsample is not None:
-            slope = np.inf if self.angle == 0.0 else -1/np.tan(self.angle)
-            rot = np.array([[np.cos(self.angle), -np.sin(self.angle)], [np.sin(self.angle), np.cos(self.angle)]])
-            p1 = np.dot(rot, np.array([0.0 - self.new_origin[0], 0.0 - self.new_origin[1]]))
-            p2 = np.dot(rot, np.array([self.xsample - self.new_origin[0], 0.0 - self.new_origin[1]]))
-            self.ax.axline(p1, slope=slope)
-            self.ax.axline(p2, slope=slope)
-
-=======
->>>>>>> feafb113
         # Origin
         # self.ax.plot(0.0, 0.0, 'or')
         # self.ax.annotate('(0,0)', (0.0, 0.0), textcoords="offset points", xytext=(0, 10), ha='left', color='r')
