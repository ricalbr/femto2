--- conflicted
+++ resolved
@@ -61,10 +61,7 @@
     assert lp.acc_max == int(500)
     assert lp.samplesize == (100, 50)
     assert lp.end_off_sample is True
-<<<<<<< HEAD
-=======
     assert lp.warp_flag is False
->>>>>>> 1d038351
 
 
 def test_laserpath_values(laser_path) -> None:
@@ -82,16 +79,13 @@
     assert laser_path.acc_max == int(500)
     assert laser_path.samplesize == (100, 15)
     assert laser_path.end_off_sample is True
-<<<<<<< HEAD
+    assert laser_path.warp_flag is False
 
 
 def test_scan_float_err(param) -> None:
     param['scan'] = 1.2
     with pytest.raises(ValueError):
         LaserPath(**param)
-=======
-    assert laser_path.warp_flag is False
->>>>>>> 1d038351
 
 
 def test_from_dict(param) -> None:
@@ -111,7 +105,6 @@
     assert lp.acc_max == int(500)
     assert lp.samplesize == (100, 15)
     assert lp.end_off_sample is True
-<<<<<<< HEAD
 
 
 def test_load(param) -> None:
@@ -129,9 +122,6 @@
 def test_id(param) -> None:
     lp = LaserPath(**param)
     assert lp.id == 'LP'
-=======
-    assert lp.warp_flag is False
->>>>>>> 1d038351
 
 
 def test_repr(param) -> None:
@@ -304,7 +294,6 @@
     np.testing.assert_almost_equal(lp._s, np.array([0.0, 1.0, 1.0, 0.0, 0.0]))
 
 
-<<<<<<< HEAD
 # def test_circ_input_validation(param) -> None:
 #     a_i, a_f = 0, np.pi / 2
 #
@@ -391,7 +380,6 @@
 #     lp.radius = -60
 #     with pytest.raises(ValueError):
 #         lp.start([0, 0, 0]).circ(a_i, a_f).end()
-=======
 @pytest.mark.parametrize(
     'increment, len',
     [
@@ -418,7 +406,6 @@
     assert lp.x.size == 3
     assert lp.y.size == 3
     assert lp.z.size == 3
->>>>>>> 1d038351
 
 
 def test_add_path(laser_path) -> None:
